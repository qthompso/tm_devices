"""AWG7K device driver module."""
<<<<<<< HEAD
from typing import Literal, Tuple
=======
from typing import Tuple
>>>>>>> fb69903a

from tm_devices.commands import AWG7KMixin
from tm_devices.drivers.pi.signal_sources.awgs.awg import (
    AWG,
    AWGSourceDeviceConstants,
    ParameterBounds,
)
from tm_devices.helpers import SignalSourceFunctionsAWG


class AWG7K(AWG7KMixin, AWG):
    """AWG7K device driver."""

    _DEVICE_CONSTANTS = AWGSourceDeviceConstants(
        memory_page_size=1,
        memory_max_record_length=32400000,
        memory_min_record_length=2,
    )

    ################################################################################################
    # Public Methods
    ################################################################################################
    def generate_waveform(  # noqa: PLR0913  # pyright: ignore[reportIncompatibleMethodOverride]
        self,
        frequency: float,
        function: SignalSourceFunctionsAWG,
        amplitude: float,
        offset: float,
        channel: str = "all",
        burst: int = 0,
        termination: Literal["FIFTY", "HIGHZ"] = "FIFTY",
        duty_cycle: float = 50.0,
        polarity: Literal["NORMAL", "INVERTED"] = "NORMAL",
        symmetry: float = 50.0,
    ) -> None:
        """Generate a signal given the following parameters.

        Args:
            frequency: The frequency of the waveform to generate.
            function: The waveform shape to generate.
            amplitude: The amplitude of the signal to generate.
            offset: The offset of the signal to generate.
            channel: The channel name to output the signal from, or 'all'.
            burst: The number of wavelengths to be generated.
            termination: The impedance this device's ``channel`` expects to see at the received end.
            duty_cycle: The duty cycle percentage within [10.0, 90.0].
            polarity: The polarity to set the signal to.
            symmetry: The symmetry to set the signal to, only applicable to certain functions.
        """
        predefined_name, needed_sample_rate = self._get_predefined_filename(frequency, function)
        for channel_name in self._validate_channels(channel):
            source_channel = self.channel[channel_name]
            self.set_and_check(f"OUTPUT{source_channel.num}:STATE", "0")
            first_source_channel = self.channel["SOURCE1"]
            first_source_channel.set_frequency(round(needed_sample_rate, -1))
            self._setup_burst_waveform(source_channel.num, predefined_name, burst)
            source_channel.set_amplitude(amplitude)
            if not ("02" in self.opt_string or "06" in self.opt_string):
                source_channel.set_offset(offset)
            self.set_and_check(f"OUTPUT{source_channel.num}:STATE", "1")
        self.write("AWGCONTROL:RUN")
        self.expect_esr(0)

<<<<<<< HEAD
    ################################################################################################
    # Private Methods
    ################################################################################################
    def _get_limited_constraints(
=======
    def _get_series_specific_constraints(
>>>>>>> fb69903a
        self,
    ) -> Tuple[ParameterBounds, ParameterBounds, ParameterBounds]:
        """Get constraints which are dependent on the model series."""
        # if we are using the high bandwidth options
        if "02" in self.opt_string or "06" in self.opt_string:
            amplitude_range = ParameterBounds(lower=500.0e-3, upper=1.0)
            offset_range = ParameterBounds(lower=-0.0, upper=0.0)
        else:
            amplitude_range = ParameterBounds(lower=50e-3, upper=2.0)
            offset_range = ParameterBounds(lower=-0.5, upper=0.5)
        # AWG(Arbitrary Waveform Generator)7(Series)xx(GS/s)x(Channels)z(Model)
<<<<<<< HEAD
        sample_rate_range = ParameterRange(10.0e6, int(self.model[4:6]) * 1.0e9)
=======
        sample_rate_range = ParameterBounds(lower=10.0e6, upper=int(self.model[4:6]) * 1.0e9)
>>>>>>> fb69903a

        return amplitude_range, offset_range, sample_rate_range<|MERGE_RESOLUTION|>--- conflicted
+++ resolved
@@ -1,9 +1,5 @@
 """AWG7K device driver module."""
-<<<<<<< HEAD
 from typing import Literal, Tuple
-=======
-from typing import Tuple
->>>>>>> fb69903a
 
 from tm_devices.commands import AWG7KMixin
 from tm_devices.drivers.pi.signal_sources.awgs.awg import (
@@ -67,14 +63,10 @@
         self.write("AWGCONTROL:RUN")
         self.expect_esr(0)
 
-<<<<<<< HEAD
     ################################################################################################
     # Private Methods
     ################################################################################################
-    def _get_limited_constraints(
-=======
     def _get_series_specific_constraints(
->>>>>>> fb69903a
         self,
     ) -> Tuple[ParameterBounds, ParameterBounds, ParameterBounds]:
         """Get constraints which are dependent on the model series."""
@@ -86,10 +78,6 @@
             amplitude_range = ParameterBounds(lower=50e-3, upper=2.0)
             offset_range = ParameterBounds(lower=-0.5, upper=0.5)
         # AWG(Arbitrary Waveform Generator)7(Series)xx(GS/s)x(Channels)z(Model)
-<<<<<<< HEAD
-        sample_rate_range = ParameterRange(10.0e6, int(self.model[4:6]) * 1.0e9)
-=======
         sample_rate_range = ParameterBounds(lower=10.0e6, upper=int(self.model[4:6]) * 1.0e9)
->>>>>>> fb69903a
 
         return amplitude_range, offset_range, sample_rate_range