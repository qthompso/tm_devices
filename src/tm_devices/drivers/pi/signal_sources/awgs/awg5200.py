"""AWG5200 device driver module."""
<<<<<<< HEAD
import time

from tm_devices.commands import AWG5200Mixin
from tm_devices.drivers.pi.signal_sources.awgs.awg import AWG, AWGChannel, AWGSourceDeviceConstants


class AWG5200Channel(AWGChannel):
    """AWG5200 channel driver."""

    def set_frequency(self, value: float, tolerance: float = 0, percentage: bool = False) -> None:
        """Set the frequency on the source.

        Args:
            value: The frequency value to set.
            tolerance: The acceptable difference between two floating point values.
            percentage: A boolean indicating what kind of tolerance check to perform.
                 False means absolute tolerance: +/- tolerance.
                 True means percent tolerance: +/- (tolerance / 100) * value.
        """
        self._pi_device.set_if_needed(
            "CLOCK:SRATE",
            round(value, -1),
            tolerance=tolerance,
            percentage=percentage,
        )
        time.sleep(0.1)
        self._pi_device.ieee_cmds.opc()
        self._pi_device.ieee_cmds.cls()
        self._pi_device.poll_query(30, "CLOCK:SRATE?", value, tolerance=10, percentage=percentage)
=======
from typing import Optional, Tuple

from tm_devices.commands import AWG5200Mixin
from tm_devices.drivers.pi.signal_sources.awgs.awg import (
    AWG,
    AWGSourceDeviceConstants,
    ParameterRange,
)
>>>>>>> 551b32d7


class AWG5200(AWG5200Mixin, AWG):
    """AWG5200 device driver."""

    _DEVICE_CONSTANTS = AWGSourceDeviceConstants(
        memory_page_size=1,
        memory_max_record_length=16200000,
        memory_min_record_length=1,
    )

    ################################################################################################
    # Public Methods
    ################################################################################################
    def _get_limited_constraints(
        self,
    ) -> Tuple[Optional[ParameterRange], Optional[ParameterRange], Optional[ParameterRange]]:
        amplitude_range = ParameterRange(100e-3, 2.0)
        offset_range = ParameterRange(-0.5, 0.5)
        if "50" in self.opt_string:
            sample_rate_range = ParameterRange(300.0, 2.5e9)
        elif "25" in self.opt_string:
            sample_rate_range = ParameterRange(300.0, 2.5e9)
        else:
            sample_rate_range = None
        return amplitude_range, offset_range, sample_rate_range<|MERGE_RESOLUTION|>--- conflicted
+++ resolved
@@ -1,9 +1,15 @@
 """AWG5200 device driver module."""
-<<<<<<< HEAD
 import time
 
+from typing import Optional, Tuple
+
 from tm_devices.commands import AWG5200Mixin
-from tm_devices.drivers.pi.signal_sources.awgs.awg import AWG, AWGChannel, AWGSourceDeviceConstants
+from tm_devices.drivers.pi.signal_sources.awgs.awg import (
+    AWG,
+    AWGChannel,
+    AWGSourceDeviceConstants,
+    ParameterRange,
+)
 
 
 class AWG5200Channel(AWGChannel):
@@ -29,16 +35,6 @@
         self._pi_device.ieee_cmds.opc()
         self._pi_device.ieee_cmds.cls()
         self._pi_device.poll_query(30, "CLOCK:SRATE?", value, tolerance=10, percentage=percentage)
-=======
-from typing import Optional, Tuple
-
-from tm_devices.commands import AWG5200Mixin
-from tm_devices.drivers.pi.signal_sources.awgs.awg import (
-    AWG,
-    AWGSourceDeviceConstants,
-    ParameterRange,
-)
->>>>>>> 551b32d7
 
 
 class AWG5200(AWG5200Mixin, AWG):
