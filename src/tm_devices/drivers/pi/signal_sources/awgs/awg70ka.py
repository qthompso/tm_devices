"""AWG70KA device driver module."""
from typing import Optional, Tuple

from tm_devices.commands import AWG70KAMixin
<<<<<<< HEAD
from tm_devices.drivers.pi.signal_sources.awgs.awg import AWG, AWGChannel, AWGSourceDeviceConstants


class AWG70KAChannel(AWGChannel):
    """AWG70KA channel driver."""

    def set_offset(self, value: float, tolerance: float = 0, percentage: bool = False) -> None:
        """Set the offset on the source.

        Args:
            value: The offset value to set.
            tolerance: The acceptable difference between two floating point values.
            percentage: A boolean indicating what kind of tolerance check to perform.
                 False means absolute tolerance: +/- tolerance.
                 True means percent tolerance: +/- (tolerance / 100) * value.
        """
        current_high = float(self._pi_device.query(f"{self.name}:VOLTAGE:HIGH?"))
        current_low = float(self._pi_device.query(f"{self.name}:VOLTAGE:LOW?"))

        current_amplitude = current_high - current_low
        high_voltage = round(current_amplitude / 2 + value, 3)
        low_voltage = round(-current_amplitude / 2 + value, 3)
        self._set_high_and_low_voltage(
            high_voltage, low_voltage, tolerance=tolerance, percentage=percentage
        )

    def set_amplitude(self, value: float, tolerance: float = 0, percentage: bool = False) -> None:
        """Set the amplitude on the source.

        Args:
            value: The amplitude value to set.
            tolerance: The acceptable difference between two floating point values.
            percentage: A boolean indicating what kind of tolerance check to perform.
                 False means absolute tolerance: +/- tolerance.
                 True means percent tolerance: +/- (tolerance / 100) * value.
        """
        current_high = float(self._pi_device.query(f"{self.name}:VOLTAGE:HIGH?"))
        current_low = float(self._pi_device.query(f"{self.name}:VOLTAGE:LOW?"))

        current_amplitude = current_high - current_low
        offset = current_high - (current_amplitude / 2)
        high_voltage = round(value / 2 + offset, 3)
        low_voltage = round(-value / 2 + offset, 3)
        self._set_high_and_low_voltage(
            high_voltage, low_voltage, tolerance=tolerance, percentage=percentage
        )

    def _set_high_and_low_voltage(
        self,
        high_voltage: float,
        low_voltage: float,
        tolerance: float = 0,
        percentage: bool = False,
    ) -> None:
        """Set the HIGH and LOW voltage to the specified values.

        Args:
            high_voltage: The HIGH voltage value to set.
            low_voltage: The LOW voltage value to set.
            tolerance: The acceptable difference between two floating point values.
            percentage: A boolean indicating what kind of tolerance check to perform.
                 False means absolute tolerance: +/- tolerance.
                 True means percent tolerance: +/- (tolerance / 100) * value.
        """
        self._pi_device.set_and_check(
            f"{self.name}:VOLTAGE:HIGH",
            high_voltage,
            tolerance=tolerance,
            percentage=percentage,
        )
        self._pi_device.set_and_check(
            f"{self.name}:VOLTAGE:LOW",
            low_voltage,
            tolerance=tolerance,
            percentage=percentage,
        )
=======
from tm_devices.drivers.pi.signal_sources.awgs.awg import (
    AWG,
    AWGSourceDeviceConstants,
    ParameterRange,
)
>>>>>>> 551b32d7


class AWG70KA(AWG70KAMixin, AWG):
    """AWG70KA device driver."""

    _DEVICE_CONSTANTS = AWGSourceDeviceConstants(
        memory_page_size=1,
        memory_max_record_length=2000000000,
        memory_min_record_length=1,
    )

    ################################################################################################
    # Public Methods
    ################################################################################################
    def _get_limited_constraints(
        self,
    ) -> Tuple[Optional[ParameterRange], Optional[ParameterRange], Optional[ParameterRange]]:
        amplitude_range = ParameterRange(0.5, 1.0)
        offset_range = ParameterRange(-0.5, 0.5)
        # first digit indicates the number of channels, second and third indicate sample rate (GHz)
        if "150" in self.opt_string:
            sample_rate_range = ParameterRange(1.5e3, 50.0e9)
        elif "225" in self.opt_string:
            sample_rate_range = ParameterRange(1.5e3, 25.0e9)
        elif "216" in self.opt_string:
            sample_rate_range = ParameterRange(1.5e3, 16.0e9)
        elif "208" in self.opt_string:
            sample_rate_range = ParameterRange(1.5e3, 8.0e9)
        else:
            sample_rate_range = None
        return amplitude_range, offset_range, sample_rate_range<|MERGE_RESOLUTION|>--- conflicted
+++ resolved
@@ -2,8 +2,12 @@
 from typing import Optional, Tuple
 
 from tm_devices.commands import AWG70KAMixin
-<<<<<<< HEAD
-from tm_devices.drivers.pi.signal_sources.awgs.awg import AWG, AWGChannel, AWGSourceDeviceConstants
+from tm_devices.drivers.pi.signal_sources.awgs.awg import (
+    AWG,
+    AWGChannel,
+    AWGSourceDeviceConstants,
+    ParameterRange,
+)
 
 
 class AWG70KAChannel(AWGChannel):
@@ -79,13 +83,6 @@
             tolerance=tolerance,
             percentage=percentage,
         )
-=======
-from tm_devices.drivers.pi.signal_sources.awgs.awg import (
-    AWG,
-    AWGSourceDeviceConstants,
-    ParameterRange,
-)
->>>>>>> 551b32d7
 
 
 class AWG70KA(AWG70KAMixin, AWG):
