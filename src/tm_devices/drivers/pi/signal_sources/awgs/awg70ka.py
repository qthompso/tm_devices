--- conflicted
+++ resolved
@@ -1,11 +1,7 @@
 """AWG70KA device driver module."""
-<<<<<<< HEAD
 from functools import cached_property
 from types import MappingProxyType
-from typing import Optional, Tuple
-=======
 from typing import Tuple
->>>>>>> fb69903a
 
 from tm_devices.commands import AWG70KAMixin
 from tm_devices.drivers.pi.signal_sources.awgs.awg import (
