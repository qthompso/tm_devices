--- conflicted
+++ resolved
@@ -236,14 +236,11 @@
             # Set scope PI verbosity back to previous value
             self.set_and_check(":VERBose", old_pi_verbosity)
         return MappingProxyType(channel_map)
-<<<<<<< HEAD
 
     @cached_property
     def internal_afg(self) -> InternalAFGChannel:
         """The scope's internal AFG."""
         return InternalAFGChannel(self)
-=======
->>>>>>> 372524fc
 
     @property
     def commands(
