"""Base TekScope scope device driver module."""
<<<<<<< HEAD
# pylint: disable=too-many-lines
import math
=======

>>>>>>> 7644b5eb
import os
import warnings

from abc import ABC
from dataclasses import dataclass
from types import MappingProxyType
from typing import Any, cast, Dict, List, Literal, Optional, Tuple, Type, Union

import pyvisa as visa

from tm_devices.commands import (
    LPD6Commands,
    MSO2Commands,
    MSO4Commands,
    MSO5BCommands,
    MSO5Commands,
    MSO5LPCommands,
    MSO6BCommands,
    MSO6Commands,
)
from tm_devices.driver_mixins.analysis_object_mixins import (
    BusMixin,
    HistogramMixin,
    MathMixin,
    MeasurementsMixin,
    PlotMixin,
    PowerMixin,
    ReferenceMixin,
    SearchMixin,
)
from tm_devices.driver_mixins.licensed_mixin import LicensedMixin
from tm_devices.driver_mixins.signal_generator_mixin import (
    ExtendedSourceDeviceConstants,
    ParameterBounds,
    SignalGeneratorMixin,
    SourceDeviceConstants,
)
from tm_devices.driver_mixins.usb_drives_mixin import USBDrivesMixin
from tm_devices.drivers.device import family_base_class
from tm_devices.drivers.pi._base_afg_source_channel import BaseAFGSourceChannel
from tm_devices.drivers.pi.scopes.scope import Scope
from tm_devices.helpers import (
    DeviceConfigEntry,
    LoadImpedanceAFG,
    SignalGeneratorFunctionsIAFG,
    SignalGeneratorOutputPathsBase,
)

# noinspection PyPep8Naming
from tm_devices.helpers import ReadOnlyCachedProperty as cached_property  # noqa: N813
from tm_devices.helpers.constants_and_dataclasses import UNIT_TEST_TIMEOUT


@dataclass(frozen=True)
class TekScopeSourceDeviceConstants(SourceDeviceConstants):
    """Class to hold source device constants."""

    functions: Type[SignalGeneratorFunctionsIAFG] = SignalGeneratorFunctionsIAFG


@dataclass(frozen=True)
class TekProbeData:
    """Immutable information for ``TekScope.channel["<ch_name>"].probe`` data."""

    probetype: Literal["ANALOG", "DIGITAL"] = "ANALOG"
    probe_id_sernumber: str = "N/A"
    probe_id_type: str = "1X"


@dataclass
class TekScopeChannel:
    """Scope channel information."""

    name: str
    """Name of the channel."""
    probe: TekProbeData
    """Details about channel setup and any connected probe."""
    termination: Optional[Literal[50, 250_000, 1_000_000]] = None
    """Defines impedance at channel port."""


class InternalAFGChannel(BaseAFGSourceChannel):
    """Internal AFG channel driver."""

    def __init__(self, tekscope: "TekScope") -> None:
        """Create an Internal AFG channel.

        Args:
            tekscope: A TekScope.
        """
        super().__init__(pi_device=tekscope, channel_name="AFG")
        self._tekscope = tekscope

    def set_amplitude(self, value: float, absolute_tolerance: float = 0) -> None:
        """Set the amplitude on the internal AFG.

        Args:
            value: The amplitude value to set.
            absolute_tolerance: The acceptable difference between two floating point values.
        """
        self._tekscope.set_if_needed(
            f"{self.name}:AMPLITUDE",
            value,
            tolerance=absolute_tolerance,
        )

    def set_burst_count(self, value: int) -> None:
        """Set the number of wavelengths to be generated when the internal AFG is set to burst.

        Args:
            value: The number of wavelengths to be generated within [1, 1000000].
        """
        self._tekscope.set_if_needed(f"{self.name}:BURST:CCOUNT", f"{value}")

    def set_frequency(self, value: float, absolute_tolerance: float = 0) -> None:
        """Set the frequency on the internal AFG.

        Args:
            value: The frequency value to set.
            absolute_tolerance: The acceptable difference between two floating point values.
        """
        self._tekscope.set_if_needed(
            f"{self.name}:FREQUENCY",
            value,
            tolerance=absolute_tolerance,
        )

    def set_function(self, value: SignalGeneratorFunctionsIAFG) -> None:  # pyright: ignore[reportIncompatibleMethodOverride]
        """Set the function to output on the internal AFG.

        Args:
            value: The name of the function to output.
        """
        self._tekscope.set_if_needed(f"{self.name}:FUNCTION", str(value.value))

    def set_impedance(self, value: Literal["FIFTY", "HIGHZ"]) -> None:
        """Set the output load impedance on the internal AFG.

        Args:
            value: The impedance value to set (Options: "FIFTY", "HIGHZ").
        """
        self._tekscope.set_if_needed(f"{self.name}:OUTPUT:LOAD:IMPEDANCE", value)

    def set_offset(self, value: float, absolute_tolerance: float = 0) -> None:
        """Set the offset on the internal AFG.

        Args:
            value: The offset value to set.
            absolute_tolerance: The acceptable difference between two floating point values.
        """
        self._tekscope.set_if_needed(
            f"{self.name}:OFFSET",
            value,
            tolerance=absolute_tolerance,
        )

    def set_output_mode(self, value: Literal["OFF", "CONTINUOUS", "BURST"]) -> None:
        """Set the output mode on the internal AFG.

        Args:
            value: The output mode to set (Options: "OFF", "CONTINUOUS", "BURST").
        """
        self._tekscope.set_if_needed(f"{self.name}:OUTPUT:MODE", value)

    def set_ramp_symmetry(self, value: float) -> None:
        """Set the symmetry of the ramp waveform on the internal AFG.

        Args:
            value: The symmetry percentage within [0, 100].
        """
        self._tekscope.set_if_needed(f"{self.name}:RAMP:SYMMETRY", value)

    def set_state(self, value: int) -> None:
        """Set the output state to ON/OFF (1/0) on the internal AFG.

        Args:
            value: The output state.
        """
        if value not in [0, 1]:
            error_message = "Output state value must be 1 (ON) or 0 (OFF)."
            raise ValueError(error_message)
        self._tekscope.set_if_needed(f"{self.name}:OUTPUT:STATE", value)

    def set_square_duty_cycle(self, value: float) -> None:
        """Set the duty cycle of the square waveform on the internal AFG.

        Args:
            value: The duty cycle percentage within [10.0, 90.0].
        """
        self._tekscope.set_if_needed(f"{self.name}:SQUARE:DUTY", value)

    def setup_burst_waveform(self, burst_count: int) -> None:
        """Prepare the internal AFG for a burst waveform.

        Args:
            burst_count: The number of wavelengths to be generated.
        """
        # set to external as to not burst every millisecond
        self.set_output_mode("BURST")
        self.set_burst_count(burst_count)

    def trigger_burst(self) -> None:
        """Trigger a burst on the internal AFG."""
        self._tekscope.write(f"{self.name}:BURST:TRIGGER")


# pylint: disable=too-many-public-methods
@family_base_class
class TekScope(
    Scope,
    BusMixin,
    HistogramMixin,
    LicensedMixin,
    MathMixin,
    MeasurementsMixin,
    ReferenceMixin,
    SearchMixin,
    SignalGeneratorMixin,
    PlotMixin,
    PowerMixin,
    USBDrivesMixin,
    ABC,
):
    """Base TekScope scope device driver."""

    # re-edit so it reflects the actual Internal AFG
    _DEVICE_CONSTANTS = TekScopeSourceDeviceConstants(
        memory_page_size=2,
        memory_max_record_length=16200000,
        memory_min_record_length=1,
    )

    ################################################################################################
    # Magic Methods
    ################################################################################################
    def __init__(
        self,
        config_entry: DeviceConfigEntry,
        verbose: bool,
        visa_resource: visa.resources.MessageBasedResource,
    ) -> None:
        """Create a TekScope device.

        Args:
            config_entry: A config entry object parsed by the DMConfigParser.
            verbose: A boolean indicating if verbose output should be printed.
            visa_resource: The VISA resource object.
        """
        super().__init__(config_entry, verbose, visa_resource)
        self.write("HEADER OFF", verbose=False)

        # TODO: this should be a property of the probe attribute on the channel object
        self._num_dig_bits_in_ch: int = 8

    ################################################################################################
    # Properties
    ################################################################################################
    @cached_property
    def channel(self) -> "MappingProxyType[str, TekScopeChannel]":
        """Mapping of channel names to any detectable properties, attributes, and settings."""
        # TODO: overwrite in MSO2 driver, would remove need for try-except
        channel_map: Dict[str, TekScopeChannel] = {}

        with self.temporary_verbose(False) and self.temporary_visa_timeout(
            500 if not bool(os.environ.get("TM_DEVICES_UNIT_TESTS_RUNNING")) else UNIT_TEST_TIMEOUT
        ):
            # Set scope PI to be verbose
            old_pi_verbosity = self.query(":VERBose?")
            self.set_and_check(":VERBose", 1)

            # CH1, CH2, ..., CH<n>[, DCH<n>]
            for channel in self.all_channel_names_list:
                try:
                    # Channels that support the PROBETYPE query are dynamically assigned
                    probetype = cast(
                        Literal["ANALOG", "DIGITAL"], self.query(f"{channel}:PROBETYPE?")
                    )
                    probe_id_sernumber = self.query(
                        f"{channel}:PROBE:ID:SERNUMBER?", remove_quotes=True
                    )
                    probe_id_type = self.query(f"{channel}:PROBE:ID:TYPE?", remove_quotes=True)
                    probe = TekProbeData(
                        probetype=probetype,
                        probe_id_sernumber=probe_id_sernumber,
                        probe_id_type=probe_id_type,
                    )
                except visa.errors.Error:
                    # handle digital exclusive channels
                    if channel.startswith("DCH"):
                        probetype: Literal["ANALOG", "DIGITAL"] = "DIGITAL"
                        probe_id_type = "N/A"
                    else:
                        probetype: Literal["ANALOG", "DIGITAL"] = "ANALOG"
                        probe_id_type = "1X"
                    probe = TekProbeData(probetype=probetype, probe_id_type=probe_id_type)
                # verify probetype string is reliably one of ANALOG or DIGITAL
                if probe.probetype not in ("ANALOG", "DIGITAL"):  # pragma: no cover
                    msg = f"{channel}:PROBETYPE? was not ANALOG or DIGITAL, got {probe.probetype}"
                    raise AssertionError(msg)
                # create the probe dataclass
                channel_map[channel] = TekScopeChannel(name=channel, probe=probe)

            # Set scope PI verbosity back to previous value
            self.set_and_check(":VERBose", old_pi_verbosity)
        return MappingProxyType(channel_map)

    @cached_property
    def internal_afg(self) -> InternalAFGChannel:
        """The scope's internal AFG."""
        return InternalAFGChannel(self)

    @property
    def commands(
        self,
    ) -> Union[
        LPD6Commands,
        MSO2Commands,
        MSO4Commands,
        MSO5Commands,
        MSO5BCommands,
        MSO5LPCommands,
        MSO6Commands,
        MSO6BCommands,
    ]:
        """Return the device commands."""
        return self._commands  # pragma: no cover

    @cached_property
    def hostname(self) -> str:
        """Return the hostname of the device or an empty string if unable to fetch that."""
        return self.query(":ETHERNET:NAME?", verbose=False, remove_quotes=True)

    @cached_property
    def license_list(self) -> Tuple[str, ...]:
        """Return the list of license AppIDs installed on the scope."""
        license_list = self.query(
            ":LICENSE:APPID?", verbose=False, remove_quotes=True, allow_empty=True
        ).split(",")
        return tuple(filter(None, license_list))

    @property
    def num_dig_bits_in_ch(self) -> int:
        """Return the number of digital bits expected in a digital channel."""
        # TODO: should be part of self.channel
        return self._num_dig_bits_in_ch

    @property
    def source_device_constants(self) -> TekScopeSourceDeviceConstants:
        """Return the device constants."""
        return self._DEVICE_CONSTANTS

    @cached_property
    def total_channels(self) -> int:
        """Return the total number of channels (all types)."""
        try:
            return int(self.model[4])
        except ValueError:
            return 0

    @cached_property
    def usb_drives(self) -> Tuple[str, ...]:
        """Return a list of all connected USB drives."""
        # Find all USB drives connected to the device
        usb_drives: List[str] = []
        # These drive letter hosts are hard coded to the front and back usb ports.
        available_hosts = ["E:", "F:", "G:", "H:", "I:", "J:", "K:"]
        with self.temporary_verbose(False):
            original_dir = self.query(":FILESystem:CWD?")
            for working_dir in available_hosts:
                self.write(f':FILESystem:CWD "{working_dir}"')
                if self.query(":FILESystem:CWD?", remove_quotes=True).strip() == working_dir:
                    usb_drives.append(working_dir)
            # Clear any errors from checking for USB drives
            self.ieee_cmds.cls()
            # Set the directory back to where it was originally
            self.write(f":FILESystem:CWD {original_dir}")
        return tuple(usb_drives)

    ################################################################################################
    # Public Methods
    ################################################################################################
    def add_new_measurement(
        self, meas_name: str, meas_type: str, meas_source: Optional[str] = None
    ) -> None:
        """Add a new measurement with the given name, type, and source.

        Args:
            meas_name: The name of the new measurement.
            meas_type: The type of the new measurement.
            meas_source: The source of the new measurement.
                If None, the currently selected waveform (or first available valid source)
                will be used as the source.
        """
        meas_num = int("".join(char for char in meas_name if char.isdigit()))
        self.add_measurement(meas_num)

        self.set_and_check(f"MEASURE:{meas_name}:TYPE", meas_type)
        if meas_source:
            self.set_and_check(f"MEASURE:{meas_name}:SOURCE", meas_source)

    def add_new_plot(self, plot_name: str, plot_type: str) -> None:
        """Add a new plot with the given name, and type.

        Args:
            plot_name: The name of the new plot.
            plot_type: The type of the new plot.
        """
        plot_num = int("".join(char for char in plot_name if char.isdigit()))
        self.add_plot(plot_num)
        self.set_and_check(f":PLOT:{plot_name}:TYPE", plot_type)

    def add_new_bus(self, bus_name: str, bus_type: str) -> None:
        """Add a new bus with the given name, and type.

        Args:
            bus_name: The name of the new bus.
            bus_type: The type of the new bus.
        """
        bus_num = int("".join(char for char in bus_name if char.isdigit()))
        self.add_bus(bus_num)
        self.set_and_check(f":BUS:{bus_name}:TYPE", bus_type)

    def add_new_math(self, math_name: str, math_expression: str) -> None:
        """Add a new math with the given expression.

        Args:
            math_name: The name of the math.
            math_expression: The math expression.
        """
        math_num = int("".join(char for char in math_name if char.isdigit()))
        self.add_math(math_num)
        self.set_and_check(f":MATH:{math_name}:DEFINE", f'"{math_expression}"')

    # pylint: disable=too-many-branches
    def curve_query(  # noqa: PLR0912,C901
        self,
        channel_num: int,
        wfm_type: str = "TimeDomain",
        output_csv_file: Optional[str] = None,
    ) -> List[Any]:
        """Perform a curve query on a specific channel.

        Args:
            channel_num: The channel number to perform the curve query on.
            wfm_type: The type of waveform to query.
            output_csv_file: An optional file path to a csv file to save the curve query data in.

        Returns:
            List of waveform data

        Raises:
            AssertionError: Indicates that an invalid waveform type was passed in to the method.
        """
        available_sources = self.query(":DATA:SOURCE:AVAIL?")
        source_list = available_sources.strip().split(",")
        found = False

        for source in source_list:
            # Analog
            if wfm_type == "TimeDomain":
                if source == f"CH{channel_num}":
                    self.set_and_check("DATA:SOURCE", f"CH{channel_num}")
                    found = True
                elif source == f"CH{channel_num}_D0":  # Digital
                    self.set_and_check("DATA:SOURCE", f"CH{channel_num}_D0")
                    found = True
            elif wfm_type == "IQ":
                # SV Baseband IQ
                if source == f"CH{channel_num}_SV_BASEBAND_IQ":
                    self.set_and_check("DATA:SOURCE", f"CH{channel_num}_SV_BASEBAND_IQ")
                    found = True
            elif wfm_type == "Spectrum":
                # SV Normal
                if source == f"CH{channel_num}_SV_NORMAL":
                    self.set_and_check("DATA:SOURCE", f"CH{channel_num}_SV_NORMAL")
                    found = True
            elif wfm_type == "FreqVsTime":
                # SV Freq Vs Time
                if source == f"CH{channel_num}_FREQ_VS_TIME":
                    self.set_and_check("DATA:SOURCE", f"CH{channel_num}_FREQ_VS_TIME")
                    found = True
            elif wfm_type == "MagVsTime":
                # SV Mag Vs Time
                if source == f"CH{channel_num}_MAG_VS_TIME":
                    self.set_and_check("DATA:SOURCE", f"CH{channel_num}_MAG_VS_TIME")
                    found = True
            else:
                msg = f"{wfm_type} is an invalid waveform type!"
                raise AssertionError(msg)
            if found:
                break  # break out of loop
        if not found:
            warnings.warn(f"source not available for curve query: CH{channel_num}", stacklevel=2)
            return []

        self.set_and_check(":DATA:ENC", "ASCII")
        wfm_str = self.query(":CURVE?")
        frames = wfm_str.splitlines()[0].split(";")
        wfm_data: List[Union[List[int], List[float]]] = []
        if wfm_type == "TimeDomain":
            for frame in frames:
                wfm_data.append([int(b) for b in frame.split(",")])  # noqa: PERF401
        else:
            for frame in frames:
                wfm_data.append([float(b) for b in frame.split(",")])  # noqa: PERF401

        if output_csv_file:
            with open(output_csv_file, "w", encoding="UTF-8") as csv_file:
                for frame in frames:
                    csv_file.write(frame)
                    csv_file.write(",")

        if len(wfm_data) == 1:
            return wfm_data[0]  # return single frame

        return wfm_data  # return list of frames

    def generate_function(  # noqa: PLR0913  # pyright: ignore[reportIncompatibleMethodOverride]
        self,
        frequency: float,
        function: SignalGeneratorFunctionsIAFG,
        amplitude: float,
        offset: float,
        channel: str = "all",
        output_signal_path: Optional[SignalGeneratorOutputPathsBase] = None,
        termination: Literal["FIFTY", "HIGHZ"] = "FIFTY",
        duty_cycle: float = 50.0,
        polarity: Literal["NORMAL", "INVERTED"] = "NORMAL",
        symmetry: float = 50.0,
    ) -> None:
        """Generate a predefined waveform given the following parameters.

        Args:
            frequency: The frequency of the waveform to generate.
            function: The function to generate.
            amplitude: The amplitude of the signal to generate.
            offset: The offset of the signal to generate.
            channel: The channel number to output the signal from, or 'all'.
            output_signal_path: The output signal path of the specified channel.
            termination: The impedance to set the channel to.
            duty_cycle: The duty cycle to set the signal to.
            polarity: The polarity to set the signal to.
            symmetry: The symmetry to set the signal to, only applicable to certain functions.
        """
        del polarity, channel, output_signal_path  # these aren't used
        self._validate_generated_function(function)
        # Turn off the Internal AFG
        self.internal_afg.set_state(0)
        self.set_waveform_properties(
            frequency=frequency,
            function=function,
            amplitude=amplitude,
            offset=offset,
            burst_count=0,
            termination=termination,
            duty_cycle=duty_cycle,
            symmetry=symmetry,
        )
        # Turn on the Internal AFG
        self.internal_afg.set_state(1)
        # Don't check for errors as any measurement with low amplitude will generate an error

    def setup_burst(  # noqa: PLR0913  # pyright: ignore[reportIncompatibleMethodOverride]
        self,
        frequency: float,
        function: SignalGeneratorFunctionsIAFG,
        amplitude: float,
        offset: float,
        burst_count: int,
        channel: str = "all",
        output_signal_path: Optional[SignalGeneratorOutputPathsBase] = None,
        termination: Literal["FIFTY", "HIGHZ"] = "FIFTY",
        duty_cycle: float = 50.0,
        polarity: Literal["NORMAL", "INVERTED"] = "NORMAL",
        symmetry: float = 50.0,
    ) -> None:
        """Set up the Internal AFG for sending a burst of waveforms given the following parameters.

        Args:
            frequency: The frequency of the waveform to generate.
            function: The function to generate.
            amplitude: The amplitude of the signal to generate.
            offset: The offset of the signal to generate.
            burst_count: The number of wavelengths to be generated.
            channel: The channel number to output the signal from, or 'all'.
            output_signal_path: The output signal path of the specified channel.
            termination: The impedance to set the channel to.
            duty_cycle: The duty cycle to set the signal to.
            polarity: The polarity to set the signal to.
            symmetry: The symmetry to set the signal to, only applicable to certain functions.
        """
        del polarity, channel, output_signal_path  # these aren't used
        self._validate_generated_function(function)
        self.set_waveform_properties(
            frequency=frequency,
            function=function,
            amplitude=amplitude,
            offset=offset,
            burst_count=burst_count,
            termination=termination,
            duty_cycle=duty_cycle,
            symmetry=symmetry,
        )

    def generate_burst(self) -> None:
        """Generate a burst of waveforms by forcing trigger."""
        self.internal_afg.trigger_burst()
        # Don't check for errors as any measurement with low amplitude will generate an error

    def set_waveform_properties(  # noqa: PLR0913
        self,
        frequency: float,
        function: SignalGeneratorFunctionsIAFG,
        amplitude: float,
        offset: float,
        burst_count: int = 0,
        termination: Literal["FIFTY", "HIGHZ"] = "FIFTY",
        duty_cycle: float = 50.0,
        symmetry: float = 50.0,
    ) -> None:
        """Set the given parameters on the internal AFG.

        Args:
            frequency: The frequency of the waveform to generate.
            function: The waveform shape to generate.
            amplitude: The amplitude of the signal to generate.
            offset: The offset of the signal to generate.
            burst_count: The number of wavelengths to be generated.
            termination: The impedance this device's ``channel`` expects to see at the received end.
            duty_cycle: The duty cycle percentage within [10.0, 90.0].
            symmetry: The symmetry to set the signal to, only applicable to certain functions.
        """
        if burst_count > 0:
            self.internal_afg.setup_burst_waveform(burst_count)
        # Generate the waveform from the Internal AFG
        # Frequency
        self.internal_afg.set_frequency(frequency)
        # Offset
        self.internal_afg.set_offset(offset)
        # Duty Cycle
        self.internal_afg.set_square_duty_cycle(duty_cycle)
        # Function
        if function == SignalGeneratorFunctionsIAFG.RAMP:
            self.internal_afg.set_ramp_symmetry(symmetry)
        self.internal_afg.set_function(function)
        # Termination impedance
        self.internal_afg.set_impedance(termination)
        # Amplitude, needs to be after termination so that the amplitude is properly adjusted
        self.internal_afg.set_amplitude(amplitude)

    # pylint: disable=too-many-locals
    def get_waveform_constraints(  # pyright: ignore[reportIncompatibleMethodOverride]
        self,
        function: Optional[SignalGeneratorFunctionsIAFG] = None,
        waveform_length: Optional[int] = None,
        frequency: Optional[float] = None,
        output_signal_path: Optional[SignalGeneratorOutputPathsBase] = None,
        load_impedance: LoadImpedanceAFG = LoadImpedanceAFG.HIGHZ,
    ) -> ExtendedSourceDeviceConstants:
        """Get the constraints that restrict the waveform to certain parameter ranges.

        Args:
            function: The function that needs to be generated.
            waveform_length: The length of the waveform if no function or arbitrary is provided.
            frequency: The frequency of the waveform that needs to be generated.
            output_signal_path: The output signal path that was set on the channel.
            load_impedance: The suggested impedance on the source.
        """
        del output_signal_path

        if not function:
            msg = "IAFGs must have a waveform defined."
            raise ValueError(msg)

        del waveform_length
        base_frequency_low = 100.0e-3
        base_frequency_high = 50.0e6 * self._get_driver_specific_multipliers()

        load_impedance_multiplier = 1.0 if load_impedance == LoadImpedanceAFG.HIGHZ else 0.5

        base_amplitude_low = 20.0e-3
        base_amplitude_high = 5.0

        square_duty_cycle_range = ParameterBounds(lower=10.0, upper=90.0)
        pulse_width_range = None
        # handle logic to constrain limits of duty cycle and pulse width range due to frequency
        if frequency is not None:
            max_duty = 90.0
            min_duty = 10.0
            max_square_pulse_freq = base_frequency_high / 2
            # limit to valid range for calcs, otherwise values are outside valid ranges
            calc_freq = max((base_amplitude_high, min((max_square_pulse_freq, frequency))))
            # above 10MHz (or 20MHz), then SQUARE duty cycle and PULSE width ranges get coerced
            if frequency > (duty_cycle_coercion_start_freq := base_frequency_high / 5):
                # 15 percent change over the difference between max frequency and start of coercion
                coercion_slope = 15.0 / (max_square_pulse_freq - duty_cycle_coercion_start_freq)
                max_duty = 90.0 - (coercion_slope * (calc_freq - duty_cycle_coercion_start_freq))
                min_duty = 10.0 + (coercion_slope * (calc_freq - duty_cycle_coercion_start_freq))
                # one decimal place of accuracy as percentage,
                # and uses floor/ceil on the max/min to stay in valid zone
                square_duty_cycle_range = ParameterBounds(
                    lower=math.ceil(min_duty * 10) / 10, upper=math.floor(max_duty * 10) / 10
                )
            # TODO: There is an edge case where the IAFG period doesn't exactly equal 1/frequency
            #  this can cause the pulse width max and min to be outside valid range by tiny bit,
            #  workaround is to query actual period time and set frequency=1/<actual_period>
            # limited to 0.1ns resolution regardless of frequency
            # also uses floor/ceil to stay in valid zone
            pulse_width_range = ParameterBounds(
                lower=math.ceil(min_duty / 100 * 1e10 / calc_freq) / 1e10,
                upper=math.floor(max_duty / 100 * 1e10 / calc_freq) / 1e10,
            )
        amplitude_multiplier = 1

        if function in {SignalGeneratorFunctionsIAFG.SIN}:
            frequency_multiplier = 1
        elif function in {
            SignalGeneratorFunctionsIAFG.SQUARE,
            SignalGeneratorFunctionsIAFG.PULSE,
            SignalGeneratorFunctionsIAFG.ARBITRARY,
        }:
            frequency_multiplier = 0.5
        elif function in {SignalGeneratorFunctionsIAFG.SINC}:
            frequency_multiplier = 0.04
            amplitude_multiplier = 0.6
        elif function in {
            SignalGeneratorFunctionsIAFG.RAMP,
            SignalGeneratorFunctionsIAFG.CARDIAC,
        }:
            frequency_multiplier = 0.01
        else:
            frequency_multiplier = 0.1
            amplitude_multiplier = 0.5 if function != SignalGeneratorFunctionsIAFG.LORENTZ else 0.48

        frequency_range = ParameterBounds(
            lower=base_frequency_low, upper=base_frequency_high * frequency_multiplier
        )
        amplitude_range = ParameterBounds(
            lower=base_amplitude_low * load_impedance_multiplier,
            upper=base_amplitude_high * amplitude_multiplier * load_impedance_multiplier,
        )
        offset_range = ParameterBounds(
            lower=-2.5 * load_impedance_multiplier, upper=2.5 * load_impedance_multiplier
        )
        # RAMP symmetry range never changes with frequency
        ramp_symmetry_range = ParameterBounds(lower=0.0, upper=100.0)
        sample_rate_range = ParameterBounds(lower=250.0e6, upper=250.0e6)
        return ExtendedSourceDeviceConstants(
            amplitude_range=amplitude_range,
            frequency_range=frequency_range,
            offset_range=offset_range,
            sample_rate_range=sample_rate_range,
            square_duty_cycle_range=square_duty_cycle_range,
            pulse_width_range=pulse_width_range,
            ramp_symmetry_range=ramp_symmetry_range,
        )

    def recall_reference(self, reference_path: str, ref_number: Union[int, str]) -> None:
        """Recall a reference waveform file.

        Args:
            reference_path: The path to the reference waveform file.
            ref_number: The REF number to recall the waveform to.
        """
        if not reference_path.startswith('"'):
            reference_path = '"' + reference_path
        if not reference_path.endswith('"'):
            reference_path += '"'
        self.write(f"RECALL:WAVEFORM {reference_path}, REF{ref_number}", opc=True)

    def recall_session(self, session_path: str) -> None:
        """Recall a session file.

        Args:
            session_path: The path to the session file.
        """
        if not session_path.startswith('"'):
            session_path = '"' + session_path
        if not session_path.endswith('"'):
            session_path += '"'
        self.write(f":RECALL:SESSION {session_path}", opc=True)

    def save_waveform_to_reference(self, waveform: str, reference: str) -> None:
        """Save the specified waveform to a reference.

        This uses a workaround by saving the waveform to a file and then recalling that file
        to a reference because the PI command ``:SAVE:WAVEFORM CH1,REF1`` is not available
        currently.  If it gets added later this function should be updated.
        Recalling a file to a ref turns on ref, so :REF:ADDNEW is not needed.

        Args:
            waveform: The name of the waveform to save, e.g. CH1, MATH1, etc.
            reference: The name of the target reference, e.g. REF1.
        """
        self.write(f':SAVE:WAVEFORM {waveform},"{reference}.wfm"', opc=True)
        self.write(f':RECALL:WAVEFORM "{reference}.wfm",{reference}', opc=True)

    def single_sequence(self) -> None:
        """Perform a single sequence."""
        self.commands.acquire.stopafter.write("SEQUENCE", verify=True)
        self.commands.acquire.state.write(1)
        self._ieee_cmds.opc()

    def turn_channel_off(self, channel_str: str) -> None:
        """Turn off the specified channel.

        Args:
            channel_str: The name of the channel to turn off.
        """
        self._set_channel_display_state(channel_str, False)

    def turn_channel_on(self, channel_str: str) -> None:
        """Turn on the specified channel.

        Args:
            channel_str: The name of the channel to turn on.
        """
        self._set_channel_display_state(channel_str, True)

    ################################################################################################
    # Public Methods (PI Library)
    ################################################################################################
    def add_bus(self, bus_num: int) -> None:
        """Add a new bus.

        Args:
            bus_num: The number of the bus to add.
        """
        self._add_or_delete_dynamic_item("BUS", bus_num)

    def add_histogram(self, hist_num: int) -> None:
        """Add a new histogram.

        Args:
            hist_num: The number of the histogram to add.
        """
        self._add_or_delete_dynamic_item("HISTOGRAM", hist_num)

    def add_math(self, math_num: int) -> None:
        """Add a new math.

        Args:
            math_num: The number of the math to add.
        """
        self._add_or_delete_dynamic_item("MATH", math_num)

    def add_measurement(self, measurement_num: int) -> None:
        """Add a new measurement.

        Args:
            measurement_num: The number of the measurement to add.
        """
        self._add_or_delete_dynamic_item("MEASUREMENT", measurement_num)

    def add_measurement_table(self, meas_table_num: int) -> None:
        """Add a new measurement table.

        Args:
            meas_table_num: The number of the measurement table to add.
        """
        self._add_or_delete_dynamic_item("MEASTABLE", meas_table_num)

    def add_plot(self, plot_num: int) -> None:
        """Add a new plot.

        Args:
            plot_num: The number of the plot to add.
        """
        self._add_or_delete_dynamic_item("PLOT", plot_num)

    def add_power(self, power_meas_num: int) -> None:
        """Add a new power measurement.

        Args:
            power_meas_num: The number of the power measurement to add.
        """
        self._add_or_delete_dynamic_item("POWER", power_meas_num)

    def add_ref(self, ref_num: int) -> None:
        """Add a new ref.

        Args:
            ref_num: The number of the ref to add.
        """
        self._add_or_delete_dynamic_item("REF", ref_num)

    def add_search(self, search_num: int) -> None:
        """Add a new search.

        Args:
            search_num: The number of the search to add.
        """
        self._add_or_delete_dynamic_item("SEARCH", search_num)

    def delete_bus(self, bus_num: int) -> None:
        """Delete a bus.

        Args:
            bus_num: The number of the bus to delete.
        """
        self._add_or_delete_dynamic_item("BUS", bus_num, delete_item=True)

    def delete_histogram(self, hist_num: int) -> None:
        """Delete a histogram.

        Args:
            hist_num: The number of the histogram to delete.
        """
        self._add_or_delete_dynamic_item("HISTOGRAM", hist_num, delete_item=True)

    def delete_math(self, math_num: int) -> None:
        """Delete a math.

        Args:
            math_num: The number of the math to delete.
        """
        self._add_or_delete_dynamic_item("MATH", math_num, delete_item=True)

    def delete_measurement(self, measurement_num: int) -> None:
        """Delete a measurement.

        Args:
            measurement_num: The number of the measurement to delete.
        """
        self._add_or_delete_dynamic_item("MEASUREMENT", measurement_num, delete_item=True)

    def delete_measurement_table(self, measurement_table_num: int) -> None:
        """Delete a measurement table.

        Args:
            measurement_table_num: The number of the measurement table to delete.
        """
        self._add_or_delete_dynamic_item("MEASTABLE", measurement_table_num, delete_item=True)

    def delete_plot(self, plot_num: int) -> None:
        """Delete a plot.

        Args:
            plot_num: The number of the plot to delete.
        """
        self._add_or_delete_dynamic_item("PLOT", plot_num, delete_item=True)

    def delete_power(self, power_num: int) -> None:
        """Delete a power.

        Args:
            power_num: The number of the power to delete.
        """
        self._add_or_delete_dynamic_item("POWER", power_num, delete_item=True)

    def delete_ref(self, ref_num: int) -> None:
        """Delete a ref.

        Args:
            ref_num: The number of the ref to delete.
        """
        self._add_or_delete_dynamic_item("REF", ref_num, delete_item=True)

    def delete_search(self, search_num: int) -> None:
        """Delete a search.

        Args:
            search_num: The number of the search to delete.
        """
        self._add_or_delete_dynamic_item("SEARCH", search_num, delete_item=True)

    ################################################################################################
    # Private Methods/Properties
    ################################################################################################
    def _add_or_delete_dynamic_item(
        self,
        item_type: str,
        item_num: int,
        *,
        delete_item: bool = False,
    ) -> None:
        """Add a new dynamic item.

        Args:
            item_type: The type of item to create, e.g. MATH, REF, SEARCH, MEAS.
            item_num: The number of the item to add.
            delete_item: Boolean indicating the item should be deleted instead of added.
        """
        # This dict maps the input strings to the item name that will be used to create the item
        valid_items = {
            "BUS": "B",
            "HISTOGRAM": "HIST",
            "MATH": "MATH",
            "MEASTABLE": "TABLE",
            "MEASUREMENT": "MEAS",
            "PLOT": "PLOT",
            "POWER": "POWER",
            "REF": "REF",
            "SEARCH": "SEARCH",
        }
        if item_type not in valid_items:
            msg = f"{item_type} is not a valid item, valid items: {valid_items.items()}"
            raise AssertionError(msg)

        item_name = f"{valid_items[item_type]}{item_num}"
        if delete_item:
            self.write(f':{item_type}:DELete "{item_name}"')
        else:
            self.write(f':{item_type}:ADDNew "{item_name}"')

        # Get the list of items
        item_list = self.query(f":{item_type}:LIST?", remove_quotes=True).strip().split(",")

        if delete_item:
            if item_name in item_list:
                self.raise_error(
                    f"Failed to delete {item_name}\n"
                    f":{item_type}:LIST? returned \"{','.join(item_list)}\""
                )
        elif item_name not in item_list:
            self.raise_error(
                f"Failed to add {item_name}\n"
                f":{item_type}:LIST? returned \"{','.join(item_list)}\""
            )

    def _reboot(self) -> None:
        """Reboot the device."""
        self.write(":SCOPEAPP REBOOT")

    @staticmethod
    def _get_driver_specific_multipliers() -> float:
        """Get constraints for specific drivers."""
        return 1.0

    def _set_channel_display_state(
        self, channel_str: str, state: bool, turn_on_group: bool = True
    ) -> None:
        """Turn channel on or off.

        In the case of digital channels connected to CH1, by default CH1_D0 - D7 are turned on.
        if turn_on_group is False, then only the selected channel is turned on, say CH1_D5.

        Args:
            channel_str: The name of the channel to turn ON/OFF, e.g. 'CH1' or 'CH1_D0'
            state: The state to turn the channel to, True for ON and False for OFF.
            turn_on_group: A boolean indicating if the entire digital group should be turned on.
        """
        if (
            self.channel[
                (channel_str_base := channel_str.split("_", maxsplit=1)[0])
            ].probe.probetype
            == "DIGITAL"
            and turn_on_group
        ):
            channel_str = channel_str_base + "_DALL"
        self.set_and_check(f":DISPLAY:WAVEVIEW:{channel_str}:STATE", int(state))<|MERGE_RESOLUTION|>--- conflicted
+++ resolved
@@ -1,10 +1,7 @@
 """Base TekScope scope device driver module."""
-<<<<<<< HEAD
+
 # pylint: disable=too-many-lines
 import math
-=======
-
->>>>>>> 7644b5eb
 import os
 import warnings
 
