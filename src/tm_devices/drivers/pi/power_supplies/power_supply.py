"""Base Power Supply Unit (PSU) device driver module.

PSUs include PI devices.
"""
from abc import ABC
from typing import Tuple, Union

from tm_devices.drivers.pi.pi_device import PIDevice
from tm_devices.drivers.pi.signal_generators.signal_generator import SignalGenerator
from tm_devices.helpers import DeviceTypes


class PowerSupplyUnit(PIDevice, ABC):
    """Base Power Supply Unit (PSU) device driver."""

    _DEVICE_TYPE = DeviceTypes.PSU.value

    ################################################################################################
    # Public Methods
    ################################################################################################
    def expect_esr(self, esr: Union[int, str], error_string: str = "") -> Tuple[bool, str]:
        r"""Check for the expected number of errors and output string.

        Sends the ``*ESR?`` and SYSTEM:ERROR? queries.

        Args:
            esr: Expected ``*ESR?`` value
            error_string: Expected error buffer string.
                Multiple errors should be separated by a \n character

        Returns:
            Boolean indicating if the check passed or failed and a string with the results.
        """
<<<<<<< HEAD
        return SignalSource.expect_esr(self, esr, error_string)  # type: ignore[arg-type]
=======
        return SignalGenerator.expect_esr(self, esr, error_string)  # type: ignore[arg-type]
>>>>>>> 848605e9

    def get_eventlog_status(self) -> Tuple[bool, str]:
        """Help function for getting the eventlog status.

        Returns:
            Boolean indicating no error, String containing concatenated contents of event log.
        """
<<<<<<< HEAD
        return SignalSource.get_eventlog_status(self)  # type: ignore[arg-type]
=======
        return SignalGenerator.get_eventlog_status(self)  # type: ignore[arg-type]
>>>>>>> 848605e9
<|MERGE_RESOLUTION|>--- conflicted
+++ resolved
@@ -31,11 +31,7 @@
         Returns:
             Boolean indicating if the check passed or failed and a string with the results.
         """
-<<<<<<< HEAD
-        return SignalSource.expect_esr(self, esr, error_string)  # type: ignore[arg-type]
-=======
         return SignalGenerator.expect_esr(self, esr, error_string)  # type: ignore[arg-type]
->>>>>>> 848605e9
 
     def get_eventlog_status(self) -> Tuple[bool, str]:
         """Help function for getting the eventlog status.
@@ -43,8 +39,4 @@
         Returns:
             Boolean indicating no error, String containing concatenated contents of event log.
         """
-<<<<<<< HEAD
-        return SignalSource.get_eventlog_status(self)  # type: ignore[arg-type]
-=======
-        return SignalGenerator.get_eventlog_status(self)  # type: ignore[arg-type]
->>>>>>> 848605e9
+        return SignalGenerator.get_eventlog_status(self)  # type: ignore[arg-type]