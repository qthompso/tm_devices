"""AWG7K device driver module."""
<<<<<<< HEAD
from functools import cached_property
from types import MappingProxyType
from typing import Tuple
=======
from typing import Literal, Optional, Tuple
>>>>>>> d544d523

from tm_devices.commands import AWG7KMixin
from tm_devices.drivers.pi.signal_generators.awgs.awg import (
    AWG,
    AWGChannel,
    AWGSourceDeviceConstants,
    ParameterBounds,
)
from tm_devices.drivers.pi.signal_generators.awgs.awg5k import AWG5KChannel


class AWG7KChannel(AWG5KChannel):
    """AWG7K channel driver."""


class AWG7K(AWG7KMixin, AWG):
    """AWG7K device driver."""

    _DEVICE_CONSTANTS = AWGSourceDeviceConstants(
        memory_page_size=1,
        memory_max_record_length=32400000,
        memory_min_record_length=2,
    )

    ################################################################################################
    # Properties
    ################################################################################################
    @cached_property
    def source_channel(self) -> "MappingProxyType[str, AWGChannel]":
        """Mapping of channel names to AWGChannel objects."""
        channel_map = {}
        for channel_name in self.all_channel_names_list:
            channel_map[channel_name] = AWG7KChannel(self, channel_name)
        return MappingProxyType(channel_map)

    ################################################################################################
    # Private Methods
    ################################################################################################
    def _get_series_specific_constraints(
        self,
        output_path: Optional[str],
    ) -> Tuple[ParameterBounds, ParameterBounds, ParameterBounds]:
        """Get constraints which are dependent on the model series."""
        if not output_path:
            output_path = "0"

        # if we are using the high bandwidth options
        if "02" in self.opt_string or "06" in self.opt_string:
            amplitude_range = ParameterBounds(lower=500.0e-3, upper=1.0)
            offset_range = ParameterBounds(lower=-0.0, upper=0.0)
        else:
            amplitude_range = ParameterBounds(lower=50e-3, upper=2.0)
            if output_path == "0":
                offset_range = ParameterBounds(lower=-0.5, upper=0.5)
            else:
                offset_range = ParameterBounds(lower=-0.0, upper=0.0)
        # AWG(Arbitrary Waveform Generator)7(Series)xx(GS/s)x(Channels)z(Model)
        sample_rate_range = ParameterBounds(lower=10.0e6, upper=int(self.model[4:6]) * 1.0e9)

        return amplitude_range, offset_range, sample_rate_range<|MERGE_RESOLUTION|>--- conflicted
+++ resolved
@@ -1,11 +1,7 @@
 """AWG7K device driver module."""
-<<<<<<< HEAD
 from functools import cached_property
 from types import MappingProxyType
-from typing import Tuple
-=======
-from typing import Literal, Optional, Tuple
->>>>>>> d544d523
+from typing import Optional, Tuple
 
 from tm_devices.commands import AWG7KMixin
 from tm_devices.drivers.pi.signal_generators.awgs.awg import (
