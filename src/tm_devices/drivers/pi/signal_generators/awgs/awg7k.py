"""AWG7K device driver module."""
from types import MappingProxyType
from typing import Dict, Optional, Tuple

from tm_devices.commands import AWG7KMixin
from tm_devices.drivers.pi.signal_generators.awgs.awg import (
    AWG,
    AWGChannel,
    AWGSourceDeviceConstants,
    ParameterBounds,
)
from tm_devices.drivers.pi.signal_generators.awgs.awg5k import AWG5KChannel
from tm_devices.helpers import (
    ReadOnlyCachedProperty,
    SignalSourceOutputPathsBase,
)


class AWG7KChannel(AWG5KChannel):
    """AWG7K channel driver."""

    def set_offset(self, value: float, tolerance: float = 0, percentage: bool = False) -> None:
        """Set the offset on the source channel.

        Args:
            value: The offset value to set.
            tolerance: The acceptable difference between two floating point values.
            percentage: A boolean indicating what kind of tolerance check to perform.
                 False means absolute tolerance: +/- tolerance.
                 True means percent tolerance: +/- (tolerance / 100) * value.
        """
        output_path = float(self._awg.query(f"AWGCONTROL:DOUTPUT{self.num}:STATE?"))
        if not ("02" in self._awg.opt_string or "06" in self._awg.opt_string) and not output_path:
            self._awg.set_if_needed(
                f"{self.name}:VOLTAGE:OFFSET",
                value,
                tolerance=tolerance,
                percentage=percentage,
            )
        elif value:
            # No error is raised when 0 is the offset value and the output path is in a state where
            # offset cannot be set.
            offset_error = (
                f"The offset can only be set on {self._awg.model} without an 02 or 06 "
                "option and with an output signal path of "
                f"{self._awg.OutputSignalPath.DCA.value} "
                f"(AWGCONTROL:DOUTPUT{self.num}:STATE set to 0)."
            )
            raise ValueError(offset_error)

    def set_output_path(self, value: Optional[SignalSourceOutputPathsBase] = None) -> None:
        """Set the output signal path on the source channel.

        Args:
            value: The output signal path.
        """
        if not ("02" in self._awg.opt_string or "06" in self._awg.opt_string):
            super().set_output_path(value)


class AWG7K(AWG7KMixin, AWG):
    """AWG7K device driver."""

    _DEVICE_CONSTANTS = AWGSourceDeviceConstants(
        memory_page_size=1,
        memory_max_record_length=32400000,
        memory_min_record_length=2,
    )

    ################################################################################################
    # Properties
    ################################################################################################
    @ReadOnlyCachedProperty
    def source_channel(self) -> MappingProxyType[str, AWGChannel]:
        """Mapping of channel names to AWGChannel objects."""
        channel_map: Dict[str, AWG7KChannel] = {}
        for channel_name in self.all_channel_names_list:
            channel_map[channel_name] = AWG7KChannel(self, channel_name)
        return MappingProxyType(channel_map)

    ################################################################################################
    # Private Methods
    ################################################################################################
    def _get_series_specific_constraints(
        self,
        output_path: Optional[SignalSourceOutputPathsBase],
    ) -> Tuple[ParameterBounds, ParameterBounds, ParameterBounds]:
        """Get constraints which are dependent on the model series."""
        if not output_path:
            output_path = self.OutputSignalPath.DCA

        # if we are using the high bandwidth options
        if "02" in self.opt_string or "06" in self.opt_string:
            amplitude_range = ParameterBounds(lower=500.0e-3, upper=1.0)
            offset_range = ParameterBounds(lower=-0.0, upper=0.0)
        else:
            amplitude_range = ParameterBounds(lower=50e-3, upper=2.0)
<<<<<<< HEAD
            # if the DIR path is disconnected
            if output_path == "0":
=======
            if output_path == self.OutputSignalPath.DCA:
>>>>>>> 3c02021f
                offset_range = ParameterBounds(lower=-0.5, upper=0.5)
            # if the DIR path is connected
            else:
                offset_range = ParameterBounds(lower=-0.0, upper=0.0)
        # AWG(Arbitrary Waveform Generator)7(Series)xx(GS/s)x(Channels)z(Model)
        # AWG7122C means the sample rate max is 12 GHz, a AWG7062C would have a 6 GHz max
        sample_rate_range = ParameterBounds(lower=10.0e6, upper=int(self.model[4:6]) * 1.0e9)

        return amplitude_range, offset_range, sample_rate_range<|MERGE_RESOLUTION|>--- conflicted
+++ resolved
@@ -95,12 +95,8 @@
             offset_range = ParameterBounds(lower=-0.0, upper=0.0)
         else:
             amplitude_range = ParameterBounds(lower=50e-3, upper=2.0)
-<<<<<<< HEAD
             # if the DIR path is disconnected
-            if output_path == "0":
-=======
             if output_path == self.OutputSignalPath.DCA:
->>>>>>> 3c02021f
                 offset_range = ParameterBounds(lower=-0.5, upper=0.5)
             # if the DIR path is connected
             else:
