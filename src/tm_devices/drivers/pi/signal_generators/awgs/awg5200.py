--- conflicted
+++ resolved
@@ -43,31 +43,19 @@
                  False means absolute tolerance: +/- tolerance.
                  True means percent tolerance: +/- (tolerance / 100) * value.
         """
-<<<<<<< HEAD
         # This is an overlapping command for the AWG5200, and will overlap the
         # next command and/or overlap the previous if it is still running.
-        self._pi_device.set_if_needed(
-            "CLOCK:SRATE",
-            round(value, -1),
-            tolerance=tolerance,
-            percentage=percentage,
-        )
+        self._awg.set_if_needed("CLOCK:SRATE", value, verify_value=False, opc=True)
         # there is a known issue where setting other parameters while clock rate is being set
         # may lock the AWG5200 software.
 
         # wait a fraction of a second for overlapping command CLOCK:SRATE to proceed
         time.sleep(0.1)
         # wait till overlapping command finishes
-        self._pi_device.ieee_cmds.opc()
+        self._awg.ieee_cmds.opc()
         # clear queue
-        self._pi_device.ieee_cmds.cls()
+        self._awg.ieee_cmds.cls()
         # ensure that the clock rate was actually set
-        self._pi_device.poll_query(30, "CLOCK:SRATE?", value, tolerance=10, percentage=percentage)
-=======
-        self._awg.set_if_needed("CLOCK:SRATE", value, verify_value=False, opc=True)
-        time.sleep(0.1)
-        self._awg.ieee_cmds.opc()
-        self._awg.ieee_cmds.cls()
         self._awg.poll_query(30, "CLOCK:SRATE?", value, tolerance=tolerance, percentage=percentage)
 
     def set_offset(self, value: float, tolerance: float = 0, percentage: bool = False) -> None:
@@ -101,7 +89,6 @@
             )
             raise ValueError(output_signal_path_error)
         self._awg.set_if_needed(f"OUTPUT{self.num}:PATH", value.value)
->>>>>>> 3c02021f
 
 
 class AWG5200(AWG5200Mixin, AWG):
@@ -203,10 +190,6 @@
             polarity=polarity,
             symmetry=symmetry,
         )
-<<<<<<< HEAD
-        # wait for operation complete from PI commands before setting up attributes
-        # an overlapping command being set while frequency is being set may lock up the source
-=======
 
     def generate_waveform(  # noqa: PLR0913
         self,
@@ -235,30 +218,14 @@
             polarity: The polarity to set the signal to.
             symmetry: The symmetry to set the signal to, only applicable to certain functions.
         """
->>>>>>> 3c02021f
+        # wait for operation complete from PI commands before setting up attributes
+        # an overlapping command being set while frequency is being set may lock up the source
         self.ieee_cmds.opc()
         # clear queue
         self.ieee_cmds.cls()
         for channel_name in self._validate_channels(channel):
-<<<<<<< HEAD
-            source_channel = self.source_channel[channel_name]
+            source_channel = cast(AWG5200Channel, self.source_channel[channel_name])
             # turn channel off
-            self.set_and_check(f"OUTPUT{source_channel.num}:STATE", "0")
-            source_channel.set_frequency(round(needed_sample_rate, ndigits=-1))
-            # Settings the frequency is done
-            self._setup_burst_waveform(source_channel.num, predefined_name, burst)
-            # setting amplitude is a blocking command
-            source_channel.set_amplitude(amplitude)
-            # setting offset is a blocking command
-            source_channel.set_offset(offset)
-
-            # wait a fraction of a second for blocking command CLOCK:SRATE to proceed
-            # this fixes the channel from locking up the awg5200 too many blocking commands in a
-            # row may block the next query if the queue is too long
-            time.sleep(0.1)
-            # wait until the blocking command is complete
-=======
-            source_channel = cast(AWG5200Channel, self.source_channel[channel_name])
             self.set_and_check(f"OUTPUT{source_channel.num}:STATE", "0")
             self.set_waveform_properties(
                 source_channel=source_channel,
@@ -269,25 +236,15 @@
                 offset=offset,
             )
             self.ieee_cmds.wai()
->>>>>>> 3c02021f
             self.ieee_cmds.opc()
-            # clear queue
             self.ieee_cmds.cls()
-<<<<<<< HEAD
-            # turn channel on
-            self.set_and_check(f"OUTPUT{source_channel.num}:STATE", "1")
-        # ensure previous command is finished
-=======
             self.set_if_needed(f"OUTPUT{source_channel.num}:STATE", "1")
->>>>>>> 3c02021f
         self.ieee_cmds.opc()
         # this is an overlapping command
         self.write("AWGCONTROL:RUN")
         # wait a fraction of a second for overlapping command AWGCONTROL:RUN to proceed
         time.sleep(0.1)
-        # ensure previous command is finished
         self.ieee_cmds.opc()
-        # clear queue
         self.ieee_cmds.cls()
         # ensure that the control run was actually set
         self.poll_query(30, "AWGControl:RSTate?", 2.0)
@@ -334,20 +291,12 @@
     ) -> Tuple[ParameterBounds, ParameterBounds, ParameterBounds]:
         """Get constraints which are dependent on the model series."""
         if not output_path:
-<<<<<<< HEAD
-            output_path = "DCHB"
+            output_path = self.OutputSignalPath.DCHB
         # Direct Current High Bandwidth with the DC options has 1.5 V amplitude
-        if "DC" in self.opt_string and output_path == "DCHB":
+        if "DC" in self.opt_string and output_path == self.OutputSignalPath.DCHB:
             amplitude_range = ParameterBounds(lower=25.0e-3, upper=1.5)
         # Direct Current High Voltage path connected has an even higher amplitude, 5 V
-        elif output_path == "DCHV":
-=======
-            output_path = self.OutputSignalPath.DCHB
-
-        if "DC" in self.opt_string and output_path == self.OutputSignalPath.DCHB:
-            amplitude_range = ParameterBounds(lower=25.0e-3, upper=1.5)
         elif output_path == self.OutputSignalPath.DCHV:
->>>>>>> 3c02021f
             amplitude_range = ParameterBounds(lower=10.0e-3, upper=5.0)
         # Else, the upper bound is 750 mV
         else:
