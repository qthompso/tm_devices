"""AWG5200 device driver module."""
<<<<<<< HEAD
=======

import time
>>>>>>> 2b8009ea

from pathlib import Path
from types import MappingProxyType
from typing import cast, Dict, Literal, Optional, Tuple

from tm_devices.commands import AWG5200Mixin
from tm_devices.drivers.device import family_base_class
from tm_devices.drivers.pi.signal_generators.awgs.awg import (
    AWG,
    AWGSourceChannel,
    AWGSourceDeviceConstants,
    ParameterBounds,
)
from tm_devices.helpers import ReadOnlyCachedProperty as cached_property  # noqa: N813
from tm_devices.helpers import (
    SASSetWaveformFileTypes,
    SignalGeneratorFunctionsAWG,
    SignalGeneratorOutputPaths5200,
    SignalGeneratorOutputPathsBase,
)


class AWG5200SourceChannel(AWGSourceChannel):
    """AWG5200 source channel driver."""

    def __init__(self, awg: "AWG5200", channel_name: str) -> None:
        """Create an AWG5200 source channel.

        Args:
            awg: An AWG.
            channel_name: The channel name for the AWG source channel.
        """
        super().__init__(awg=awg, channel_name=channel_name)
        self._awg = awg

<<<<<<< HEAD
    def load_waveform(self, waveform_name: str) -> None:
        """Load in a waveform from the waveform list to the source channel.

        Args:
            waveform_name: The name of the waveform to load.
        """
        self._awg.ieee_cmds.opc()
        self._awg.set_if_needed(f"{self.name}:WAVEFORM", f'"{waveform_name}"', allow_empty=True)

    def set_frequency(self, value: float, absolute_tolerance: Optional[float] = None) -> None:
        """Set the frequency on the source channel.

        Args:
            value: The frequency value to set.
            absolute_tolerance: The acceptable difference between two floating point values.
                                Default value is 0.1% of the provided value.
        """
        if absolute_tolerance is None:
            # Default the absolute tolerance to 0.1% of the provided frequency value
            # due to 32 bit rounding.
            absolute_tolerance = value * 0.001
        # This is an overlapping command for the AWG5200, and will overlap the
        # next command and/or overlap the previous if it is still running.
        self._awg.set_if_needed("CLOCK:SRATE", value, verify_value=False, opc=True)

=======
>>>>>>> 2b8009ea
    def set_offset(self, value: float, absolute_tolerance: float = 0) -> None:
        """Set the offset on the source channel.

        Args:
            value: The offset value to set.
            absolute_tolerance: The acceptable difference between two floating point values.
        """
        self._awg.set_if_needed(
            f"{self.name}:VOLTAGE:OFFSET",
            value,
            tolerance=absolute_tolerance,
        )

    def set_output_signal_path(
        self, value: Optional[SignalGeneratorOutputPathsBase] = None
    ) -> None:
        """Set the output signal path on the source channel.

        Args:
            value: The output signal path.
        """
        if not value:
            value = self._awg.OutputSignalPath.DCHB
        if value not in self._awg.OutputSignalPath:
            output_signal_path_error = (
                f"{value.value} is an invalid output signal path for {self._awg.model}."
            )
            raise ValueError(output_signal_path_error)
        self._awg.set_if_needed(f"OUTPUT{self.num}:PATH", value.value)


@family_base_class
class AWG5200(AWG5200Mixin, AWG):
    """AWG5200 device driver."""

    OutputSignalPath = SignalGeneratorOutputPaths5200

    _DEVICE_CONSTANTS = AWGSourceDeviceConstants(
        memory_page_size=1,
        memory_max_record_length=16200000,
        memory_min_record_length=1,
    )
    sample_waveform_set_file = (
        "C:\\Program Files\\Tektronix\\AWG5200\\Samples\\AWG5k7k Predefined Waveforms.awgx"
    )

    ################################################################################################
    # Properties
    ################################################################################################
    @cached_property
    def source_channel(self) -> "MappingProxyType[str, AWGSourceChannel]":
        """Mapping of channel names to AWG5200SourceChannel objects."""
        channel_map: Dict[str, AWG5200SourceChannel] = {}
        for channel_name in self.all_channel_names_list:
            channel_map[channel_name] = AWG5200SourceChannel(self, channel_name)
        return MappingProxyType(channel_map)

    ################################################################################################
    # Public Methods
    ################################################################################################
    def load_waveform_set(self, waveform_set_file: Optional[str] = None) -> None:
        """Load a waveform set into the memory of the AWG.

        Arguments:
            waveform_set_file: The waveform set file to load
                (The default is defined in the ``sample_wave_file`` attribute).
        """
        self._load_waveform_or_set(waveform_set_file=waveform_set_file, waveform_name=None)

    def load_waveform_from_set(
        self,
        waveform_name: str,
        waveform_set_file: Optional[str] = None,
    ) -> None:
        """Load in a specific waveform from a waveform set into the memory of the AWG.

        Arguments:
            waveform_name: The waveform name to load from the waveform set file.
            waveform_set_file: The waveform set file to load
                (The default is defined in the ``sample_wave_file`` attribute).
        """
        self._load_waveform_or_set(waveform_set_file=waveform_set_file, waveform_name=waveform_name)

    def generate_function(  # noqa: PLR0913
        self,
        frequency: float,
        function: SignalGeneratorFunctionsAWG,
        amplitude: float,
        offset: float,
        channel: str = "all",
        output_signal_path: Optional[SignalGeneratorOutputPathsBase] = None,
        termination: Literal["FIFTY", "HIGHZ"] = "FIFTY",
        duty_cycle: float = 50.0,
        polarity: Literal["NORMAL", "INVERTED"] = "NORMAL",
        symmetry: float = 50.0,
    ) -> None:
        """Generate a predefined waveform given the following parameters.

        Args:
            frequency: The frequency of the waveform to generate.
            function: The waveform shape to generate.
            amplitude: The amplitude of the signal to generate.
            offset: The offset of the signal to generate.
            channel: The channel name to output the signal from, or 'all'.
            output_signal_path: The output signal path of the specified channel.
            termination: The impedance this device's ``channel`` expects to see at the received end.
            duty_cycle: The duty cycle percentage within [10.0, 90.0].
            polarity: The polarity to set the signal to.
            symmetry: The symmetry to set the signal to, only applicable to certain functions.
        """
        predefined_name, needed_sample_rate = self._get_predefined_waveform_name(
            frequency, function, output_signal_path, symmetry
        )
        self.generate_waveform(
            needed_sample_rate=needed_sample_rate,
            waveform_name=predefined_name,
            amplitude=amplitude,
            offset=offset,
            channel=channel,
            output_signal_path=output_signal_path,
            termination=termination,
            duty_cycle=duty_cycle,
            polarity=polarity,
            symmetry=symmetry,
        )

    def generate_waveform(  # noqa: PLR0913
        self,
        needed_sample_rate: float,
        waveform_name: str,
        amplitude: float,
        offset: float,
        channel: str = "all",
        output_signal_path: Optional[SignalGeneratorOutputPathsBase] = None,
        termination: Literal["FIFTY", "HIGHZ"] = "FIFTY",  # noqa: ARG002
        duty_cycle: float = 50.0,  # noqa: ARG002
        polarity: Literal["NORMAL", "INVERTED"] = "NORMAL",  # noqa: ARG002
        symmetry: float = 50.0,  # noqa: ARG002
    ) -> None:
        """Generate a waveform given the following parameters.

        Args:
            needed_sample_rate: The required sample rate.
            waveform_name: The name of the waveform to generate.
            amplitude: The amplitude of the signal to generate.
            offset: The offset of the signal to generate.
            channel: The channel name to output the signal from, or 'all'.
            output_signal_path: The output signal path of the specified channel.
            termination: The impedance this device's ``channel`` expects to see at the received end.
            duty_cycle: The duty cycle percentage within [10.0, 90.0].
            polarity: The polarity to set the signal to.
            symmetry: The symmetry to set the signal to, only applicable to certain functions.
        """
<<<<<<< HEAD
=======
        # wait for operation complete from PI commands before setting up attributes
        # an overlapping command being set while frequency is being set may lock up the source
        self.ieee_cmds.opc()
        # clear queue
        self.ieee_cmds.cls()
        # If the waveform is not in the waveform list, load in the waveform set defined at
        # self.sample_waveform_set_file
        if waveform_name not in self.query("WLISt:LIST?", allow_empty=True).replace('"', "").split(
            ","
        ):
            self.load_waveform_set()
>>>>>>> 2b8009ea
        for channel_name in self._validate_channels(channel):
            self.set_sample_rate(needed_sample_rate)
            source_channel = cast(AWG5200SourceChannel, self.source_channel[channel_name])
            # turn channel off
            self.set_and_check(f"OUTPUT{source_channel.num}:STATE", "0")
            source_channel.set_waveform_properties(
                output_signal_path=output_signal_path,
                waveform_name=waveform_name,
                amplitude=amplitude,
                offset=offset,
            )
            self.set_if_needed(f"OUTPUT{source_channel.num}:STATE", "1")
        # this is an overlapping command
        self.write("AWGCONTROL:RUN")
        self.ieee_cmds.opc()
        # we expect no errors
        self.expect_esr(0)

    def set_sample_rate(self, value: float, absolute_tolerance: Optional[float] = None) -> None:
        """Set the rate at which samples are generated/transmitted.

        Args:
            value: The sample rate to set.
            absolute_tolerance: The acceptable difference between two floating point values.
                                Default value is 0.1% of the provided value.
        """
        if absolute_tolerance is None:
            # Default the absolute tolerance to 0.1% of the provided frequency value
            # due to 32 bit rounding.
            absolute_tolerance = value * 0.001
        # This is an overlapping command for the AWG5200, and will overlap the
        # next command and/or overlap the previous if it is still running.
        self.set_if_needed("CLOCK:SRATE", value, verify_value=False, opc=True)
        # there is a known issue where setting other parameters while clock rate is being set
        # may lock the AWG5200 software.

        # wait a fraction of a second for overlapping command CLOCK:SRATE to proceed
        time.sleep(0.1)
        # wait till overlapping command finishes
        self.ieee_cmds.opc()
        self.ieee_cmds.cls()
        # ensure that the clock rate was actually set
        self.poll_query(30, "CLOCK:SRATE?", value, tolerance=absolute_tolerance)

    ################################################################################################
    # Private Methods
    ################################################################################################
    def _get_series_specific_constraints(
        self,
        output_signal_path: Optional[SignalGeneratorOutputPathsBase],
    ) -> Tuple[ParameterBounds, ParameterBounds, ParameterBounds]:
        """Get constraints which are dependent on the model series."""
        if not output_signal_path:
            output_signal_path = self.OutputSignalPath.DCHB
        # Direct Current High Bandwidth with the DC options has 1.5 V amplitude
        if "DC" in self.opt_string and output_signal_path == self.OutputSignalPath.DCHB:
            amplitude_range = ParameterBounds(lower=25.0e-3, upper=1.5)
        # Direct Current High Voltage path connected has an even higher amplitude, 5 V
        elif output_signal_path == self.OutputSignalPath.DCHV:
            amplitude_range = ParameterBounds(lower=10.0e-3, upper=5.0)
        # Else, the upper bound is 750 mV
        else:
            amplitude_range = ParameterBounds(lower=25.0e-3, upper=750.0e-3)

        offset_range = ParameterBounds(lower=-2.0, upper=2.0)
        # option is the sample rate in hundreds of Mega Hertz
        max_sample_rate = 25.0 if "25" in self.opt_string else 50.0
        # option 50 would have 5.0 GHz, option 2.5 would have 2.5 GHz
        sample_rate_range = ParameterBounds(lower=300.0, upper=max_sample_rate * 100.0e6)

        return amplitude_range, offset_range, sample_rate_range

    def _load_waveform_or_set(
        self,
        waveform_set_file: Optional[str] = None,
        waveform_name: Optional[str] = None,
    ) -> None:
        """Load in a waveform set or a specific waveform from a waveform set into memory.

        Arguments:
            waveform_set_file: The waveform set file to load.
                (The default is defined in the ``sample_wave_file`` attribute).
            waveform_name: The waveform name to load from the waveform set file.
        """
        # This function is identical to the one in the AWG70KA.
        if not waveform_set_file:
            waveform_set_file = self.sample_waveform_set_file
        waveform_file_type = Path(waveform_set_file).suffix.lower()
        if waveform_file_type not in SASSetWaveformFileTypes:
            waveform_file_type_error = (
                f"{waveform_file_type} is an invalid waveform file extension."
            )
            raise ValueError(waveform_file_type_error)
        if not waveform_name:
            self.write(f'MMEMORY:OPEN:SASSET "{waveform_set_file}"', opc=True)
        else:
            self.write(
                f'MMEMORY:OPEN:SASSET:WAVEFORM "{waveform_set_file}", "{waveform_name}"', opc=True
            )
        self.expect_esr(0)<|MERGE_RESOLUTION|>--- conflicted
+++ resolved
@@ -1,9 +1,4 @@
 """AWG5200 device driver module."""
-<<<<<<< HEAD
-=======
-
-import time
->>>>>>> 2b8009ea
 
 from pathlib import Path
 from types import MappingProxyType
@@ -39,7 +34,6 @@
         super().__init__(awg=awg, channel_name=channel_name)
         self._awg = awg
 
-<<<<<<< HEAD
     def load_waveform(self, waveform_name: str) -> None:
         """Load in a waveform from the waveform list to the source channel.
 
@@ -49,24 +43,6 @@
         self._awg.ieee_cmds.opc()
         self._awg.set_if_needed(f"{self.name}:WAVEFORM", f'"{waveform_name}"', allow_empty=True)
 
-    def set_frequency(self, value: float, absolute_tolerance: Optional[float] = None) -> None:
-        """Set the frequency on the source channel.
-
-        Args:
-            value: The frequency value to set.
-            absolute_tolerance: The acceptable difference between two floating point values.
-                                Default value is 0.1% of the provided value.
-        """
-        if absolute_tolerance is None:
-            # Default the absolute tolerance to 0.1% of the provided frequency value
-            # due to 32 bit rounding.
-            absolute_tolerance = value * 0.001
-        # This is an overlapping command for the AWG5200, and will overlap the
-        # next command and/or overlap the previous if it is still running.
-        self._awg.set_if_needed("CLOCK:SRATE", value, verify_value=False, opc=True)
-
-=======
->>>>>>> 2b8009ea
     def set_offset(self, value: float, absolute_tolerance: float = 0) -> None:
         """Set the offset on the source channel.
 
@@ -220,20 +196,12 @@
             polarity: The polarity to set the signal to.
             symmetry: The symmetry to set the signal to, only applicable to certain functions.
         """
-<<<<<<< HEAD
-=======
-        # wait for operation complete from PI commands before setting up attributes
-        # an overlapping command being set while frequency is being set may lock up the source
-        self.ieee_cmds.opc()
-        # clear queue
-        self.ieee_cmds.cls()
         # If the waveform is not in the waveform list, load in the waveform set defined at
         # self.sample_waveform_set_file
         if waveform_name not in self.query("WLISt:LIST?", allow_empty=True).replace('"', "").split(
             ","
         ):
             self.load_waveform_set()
->>>>>>> 2b8009ea
         for channel_name in self._validate_channels(channel):
             self.set_sample_rate(needed_sample_rate)
             source_channel = cast(AWG5200SourceChannel, self.source_channel[channel_name])
@@ -267,16 +235,6 @@
         # This is an overlapping command for the AWG5200, and will overlap the
         # next command and/or overlap the previous if it is still running.
         self.set_if_needed("CLOCK:SRATE", value, verify_value=False, opc=True)
-        # there is a known issue where setting other parameters while clock rate is being set
-        # may lock the AWG5200 software.
-
-        # wait a fraction of a second for overlapping command CLOCK:SRATE to proceed
-        time.sleep(0.1)
-        # wait till overlapping command finishes
-        self.ieee_cmds.opc()
-        self.ieee_cmds.cls()
-        # ensure that the clock rate was actually set
-        self.poll_query(30, "CLOCK:SRATE?", value, tolerance=absolute_tolerance)
 
     ################################################################################################
     # Private Methods
