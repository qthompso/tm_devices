"""AWG70KA device driver module."""
from functools import cached_property
from pathlib import Path
from types import MappingProxyType
<<<<<<< HEAD
from typing import cast, Optional, Tuple
=======
from typing import Optional, Tuple
>>>>>>> d544d523

from tm_devices.commands import AWG70KAMixin
from tm_devices.drivers.pi.signal_generators.awgs.awg import (
    AWG,
    AWGChannel,
    AWGSourceDeviceConstants,
    ParameterBounds,
)
from tm_devices.helpers import SignalSourceOutputPaths


class AWG70KAChannel(AWGChannel):
    """AWG70KA channel driver."""

    sample_waveform_file = (
        "C:\\Program Files\\Tektronix\\AWG70000\\Samples\\AWG5k7k Predefined Waveforms.awgx"
    )

    def load_waveform(
        self,
        waveform_file: str,
        waveform: Optional[str] = None,
    ) -> None:
        """Load in all waveforms or a specific waveform from a waveform file.

        Arguments:
            waveform_file: The waveform file to load.
            waveform: The specific waveform to load from the waveform file.
        """
        waveform_file_type = Path(waveform_file).suffix.lower()
        if waveform_file_type not in [".awg", ".awgx", ".mat", ".seqx"]:
            waveform_file_type_error = (
                f"{waveform_file_type} is an invalid waveform file extension."
            )
            raise ValueError(waveform_file_type_error)
        if not waveform:
            self._awg.write(command=f'MMEMORY:OPEN:SASSET "{waveform_file}"', opc=True)
        else:
            self._awg.write(
                command=f'MMEMORY:OPEN:SASSET:WAVEFORM "{waveform_file}", "{waveform}"', opc=True
            )

    def set_frequency(self, value: float, tolerance: float = 0, percentage: bool = False) -> None:
        """Set the frequency on the source.

        Args:
            value: The frequency value to set.
            tolerance: The acceptable difference between two floating point values.
            percentage: A boolean indicating what kind of tolerance check to perform.
                 False means absolute tolerance: +/- tolerance.
                 True means percent tolerance: +/- (tolerance / 100) * value.
        """
        self._awg.set_if_needed(
            f"{self.name}:FREQUENCY", value, tolerance=tolerance, percentage=percentage, opc=True
        )

    def set_output_path(self, value: Optional[SignalSourceOutputPaths] = None) -> None:
        """Set the output signal path on the source.

        Args:
            value: The output signal path.
        """
        if not value:
            value = SignalSourceOutputPaths.DIR
        if value not in [SignalSourceOutputPaths.DIR, SignalSourceOutputPaths.DCA]:
            output_signal_path_error = (
                f"{value.value} is an invalid output signal path for {self._awg.model}."
            )
            raise ValueError(output_signal_path_error)
        self._awg.set_if_needed(f"OUTPUT{self.num}:PATH", value.value)


class AWG70KA(AWG70KAMixin, AWG):
    """AWG70KA device driver."""

    _DEVICE_CONSTANTS = AWGSourceDeviceConstants(
        memory_page_size=1,
        memory_max_record_length=2000000000,
        memory_min_record_length=1,
    )

    ################################################################################################
    # Properties
    ################################################################################################
    @cached_property
    def source_channel(self) -> "MappingProxyType[str, AWGChannel]":
        """Mapping of channel names to AWGChannel objects."""
        channel_map = {}
        for channel_name in self.all_channel_names_list:
            channel_map[channel_name] = AWG70KAChannel(self, channel_name)
        return MappingProxyType(channel_map)

    ################################################################################################
    # Public Methods
    ################################################################################################
    def set_waveform_properties(  # noqa: PLR0913
        self,
        source_channel: AWGChannel,
        output_path: Optional[SignalSourceOutputPaths],
        predefined_name: str,
        needed_sample_rate: float,
        amplitude: float,
        offset: float,
        burst: int,
    ) -> None:
        """Set the properties of the waveform.

        Args:
            source_channel: The source channel class for the requested channel.
            output_path: The output signal path of the specified channel.
            predefined_name: The name of the function to generate.
            needed_sample_rate: The required sample
            amplitude: The amplitude of the signal to generate.
            offset: The offset of the signal to generate.

            burst: The number of wavelengths to be generated.
        """
        source_channel = cast(AWG70KAChannel, source_channel)
        source_channel.load_waveform(waveform_file=source_channel.sample_waveform_file)
        super().set_waveform_properties(
            source_channel=source_channel,
            output_path=output_path,
            predefined_name=predefined_name,
            needed_sample_rate=needed_sample_rate,
            amplitude=amplitude,
            offset=offset,
            burst=burst,
        )

    ################################################################################################
    # Private Methods
    ################################################################################################
    def _get_series_specific_constraints(
        self,
        output_path: Optional[str],
    ) -> Tuple[ParameterBounds, ParameterBounds, ParameterBounds]:
        """Get constraints which are dependent on the model series."""
        if not output_path:
            output_path = "DIR"

        amplitude_range = ParameterBounds(lower=0.125, upper=0.5)

        if output_path == "DCA":
            offset_range = ParameterBounds(lower=-400.0e-3, upper=800.0e-3)
        else:
            offset_range = ParameterBounds(lower=-0.0, upper=0.0)

        rates = ["50", "25", "16", "08"]
        max_sample_rate = [rate for rate in rates if rate in self.opt_string][0]
        # first digit indicates the number of channels, second and third indicate sample rate (GHz)
        sample_rate_range = ParameterBounds(lower=1.5e3, upper=int(max_sample_rate) * 1.0e9)
        return amplitude_range, offset_range, sample_rate_range<|MERGE_RESOLUTION|>--- conflicted
+++ resolved
@@ -2,11 +2,7 @@
 from functools import cached_property
 from pathlib import Path
 from types import MappingProxyType
-<<<<<<< HEAD
 from typing import cast, Optional, Tuple
-=======
-from typing import Optional, Tuple
->>>>>>> d544d523
 
 from tm_devices.commands import AWG70KAMixin
 from tm_devices.drivers.pi.signal_generators.awgs.awg import (
@@ -155,7 +151,7 @@
             offset_range = ParameterBounds(lower=-0.0, upper=0.0)
 
         rates = ["50", "25", "16", "08"]
-        max_sample_rate = [rate for rate in rates if rate in self.opt_string][0]
+        max_sample_rate = [rate for rate in rates if rate in self.opt_string][0]  # noqa: RUF015
         # first digit indicates the number of channels, second and third indicate sample rate (GHz)
         sample_rate_range = ParameterBounds(lower=1.5e3, upper=int(max_sample_rate) * 1.0e9)
         return amplitude_range, offset_range, sample_rate_range