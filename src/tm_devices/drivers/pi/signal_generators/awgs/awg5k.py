"""AWG5K device driver module."""
from types import MappingProxyType
from typing import Dict, Optional, Tuple

from tm_devices.commands import AWG5KMixin
from tm_devices.drivers.pi.signal_generators.awgs.awg import (
    AWG,
    AWGChannel,
    AWGSourceDeviceConstants,
    ParameterBounds,
)
from tm_devices.helpers import (
    ReadOnlyCachedProperty,
    SignalSourceOutputPathsBase,
)


class AWG5KChannel(AWGChannel):
    """AWG5K channel driver."""

    def set_offset(self, value: float, tolerance: float = 0, percentage: bool = False) -> None:
        """Set the offset on the source channel.

        Args:
            value: The offset value to set.
            tolerance: The acceptable difference between two floating point values.
            percentage: A boolean indicating what kind of tolerance check to perform.
                 False means absolute tolerance: +/- tolerance.
                 True means percent tolerance: +/- (tolerance / 100) * value.
        """
        if not float(self._awg.query(f"AWGCONTROL:DOUTPUT{self.num}:STATE?")):
            self._awg.set_if_needed(
                f"{self.name}:VOLTAGE:OFFSET",
                value,
                tolerance=tolerance,
                percentage=percentage,
            )
        elif value:
            # No error is raised when 0 is the offset value and the output path is in a state where
            # offset cannot be set.
            offset_error = (
                f"The offset can only be set on {self._awg.model} with an output signal path of "
                f"{self._awg.OutputSignalPath.DCA.value} "
                f"(AWGCONTROL:DOUTPUT{self.num}:STATE set to 0)."
            )
            raise ValueError(offset_error)

    def set_output_path(self, value: Optional[SignalSourceOutputPathsBase] = None) -> None:
        """Set the output signal path on the source channel.

        Args:
            value: The output signal path.
        """
        if not value or value == self._awg.OutputSignalPath.DCA:
            output_state = 0
        elif value == self._awg.OutputSignalPath.DIR:
            output_state = 1
        else:
            output_signal_path_error = (
                f"{value.value} is an invalid output signal path for {self._awg.model}."
            )
            raise ValueError(output_signal_path_error)
        self._awg.set_if_needed(f"AWGCONTROL:DOUTPUT{self.num}:STATE", output_state)


class AWG5K(AWG5KMixin, AWG):
    """AWG5K device driver."""

    _DEVICE_CONSTANTS = AWGSourceDeviceConstants(
        memory_page_size=1,
        memory_max_record_length=16200000,
        memory_min_record_length=1,
    )

    ################################################################################################
    # Properties
    ################################################################################################
    @ReadOnlyCachedProperty
    def source_channel(self) -> MappingProxyType[str, AWGChannel]:
        """Mapping of channel names to AWGChannel objects."""
        channel_map: Dict[str, AWG5KChannel] = {}
        for channel_name in self.all_channel_names_list:
            channel_map[channel_name] = AWG5KChannel(self, channel_name)
        return MappingProxyType(channel_map)

    ################################################################################################
    # Private Methods
    ################################################################################################
    def _get_series_specific_constraints(
        self,
        output_path: Optional[SignalSourceOutputPathsBase],
    ) -> Tuple[ParameterBounds, ParameterBounds, ParameterBounds]:
        """Get constraints which are dependent on the model series."""
        if not output_path:
            output_path = self.OutputSignalPath.DCA

        amplitude_range = ParameterBounds(lower=20.0e-3, upper=4.5)
<<<<<<< HEAD
        # if DIR output path is disconnected
        if output_path == "0":
=======
        if output_path == self.OutputSignalPath.DCA:
>>>>>>> 3c02021f
            offset_range = ParameterBounds(lower=-2.25, upper=2.25)
        # otherwise the DIR output path is connected
        else:
            offset_range = ParameterBounds(lower=-0.0, upper=0.0)

        # AWG(Arbitrary Waveform Generator)5(Series)0x(.6 + .6x GS/s)x(x Channels)z(Model)
        # AWG5012B means the sample rate max is 1.2 GHz, a AWG5002B would have a 600 MHz max
        sample_rate_range = ParameterBounds(
            lower=10.0e6, upper=600.0e6 + (600.0e6 * int(self.model[5]))
        )
        return amplitude_range, offset_range, sample_rate_range<|MERGE_RESOLUTION|>--- conflicted
+++ resolved
@@ -95,12 +95,8 @@
             output_path = self.OutputSignalPath.DCA
 
         amplitude_range = ParameterBounds(lower=20.0e-3, upper=4.5)
-<<<<<<< HEAD
         # if DIR output path is disconnected
-        if output_path == "0":
-=======
         if output_path == self.OutputSignalPath.DCA:
->>>>>>> 3c02021f
             offset_range = ParameterBounds(lower=-2.25, upper=2.25)
         # otherwise the DIR output path is connected
         else:
