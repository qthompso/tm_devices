--- conflicted
+++ resolved
@@ -100,12 +100,8 @@
             output_signal_path = self.OutputSignalPath.DCA
 
         amplitude_range = ParameterBounds(lower=20.0e-3, upper=4.5)
-<<<<<<< HEAD
         # if DIR output path is disconnected
-        if output_path == self.OutputSignalPath.DCA:
-=======
         if output_signal_path == self.OutputSignalPath.DCA:
->>>>>>> baad4bba
             offset_range = ParameterBounds(lower=-2.25, upper=2.25)
         # otherwise the DIR output path is connected
         else:
