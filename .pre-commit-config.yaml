--- conflicted
+++ resolved
@@ -41,11 +41,7 @@
       - id: check-github-actions
       - id: check-github-workflows
   - repo: https://github.com/commitizen-tools/commitizen
-<<<<<<< HEAD
-    rev: v3.14.1
-=======
     rev: v3.15.0
->>>>>>> 3b328b8e
     hooks:
       - id: commitizen
         stages: [commit-msg]
@@ -129,17 +125,13 @@
         always_run: true
         args: [., --min=10]
   - repo: https://github.com/astral-sh/ruff-pre-commit
-<<<<<<< HEAD
-    rev: v0.2.1
-=======
     rev: v0.2.2
->>>>>>> 3b328b8e
     hooks:
       - id: ruff
         args: [--fix, --exit-non-zero-on-fix]
       - id: ruff-format
   - repo: https://github.com/PyCQA/docformatter
-    rev: v1.7.5  # can't update due to https://github.com/PyCQA/docformatter/issues/174
+    rev: v1.7.0  # can't update due to https://github.com/PyCQA/docformatter/issues/174
     hooks:
       - id: docformatter
         additional_dependencies: [tomli]