--- conflicted
+++ resolved
@@ -16,11 +16,7 @@
 from tm_devices.drivers import SMU2450
 
 with DeviceManager() as device_manager:
-<<<<<<< HEAD
-    smu2450: SMU2450 = device_manager.add_smu(  # pyright: ignore[reportAssignmentType]
-=======
     smu2450: SMU2450 = device_manager.add_smu(
->>>>>>> 47e563f5
         "USB0::0x05E6::0x2450::01419969::INSTR", alias="my2450"
     )
 
