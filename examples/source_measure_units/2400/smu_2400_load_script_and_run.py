"""2400 Series Current Sweep Example Script.

Description:
    This example shows how a user can send a TSP script file from their PC
    to their 2400 Interactive SourceMeter then call its embedded function(s),
    possibly acquiring measurement data. The TSP script file which accompanies
    this code includes a function that performs a 4-wire (or 4-point)
    resistivity measurement on semiconductor wafer material. The application
    note on which the script is based can be found at:
    https://www.tek.com/en/documents/application-note/resistivity-measurements-using-model-2450-sourcemeter-smu-instrument-and-f

    A copy of the TSP script file can be obtained at:
    https://github.com/tektronix/keithley/tree/main/Application_Specific/Resistivity_of_Materials/Measuring_Resistivity_with_a_4-Point_Probe/Load_and_Execute_with_Python
"""

import pathlib

from tm_devices import DeviceManager
from tm_devices.drivers import SMU2450

# Main code starts here with instantiation of the device manager and the SMU instrument connection.
devmgr = DeviceManager(verbose=True)
<<<<<<< HEAD
smu2400: SMU2450 = devmgr.add_smu("192.168.0.1", alias="my2450")  # pyright: ignore[reportAssignmentType]
=======
smu2400: SMU2450 = devmgr.add_smu("192.168.0.1", alias="my2450")
>>>>>>> 47e563f5
smu2400.enable_verification = False

# Capture the path to the script file and load it to working memory.
print(pathlib.Path.cwd())
fileandpath = f"{pathlib.Path.cwd()}\\KEI2400_TTI_Driver\\simple_resistivity_measure.tsp"
smu2400.load_script(fileandpath, script_name="resistivityscript", run_script=True)

# Call the resistivity measurement function on the instrument with the desired current,
# then print the result to the console.
I_LEVEL = 100e-3
RESISTIVITY_VALUE = float(smu2400.query(f"print(resistivity_4point({I_LEVEL}))"))
print(f"Resistivity = {RESISTIVITY_VALUE:0.4e} Ω/Square")

devmgr.close()<|MERGE_RESOLUTION|>--- conflicted
+++ resolved
@@ -20,11 +20,7 @@
 
 # Main code starts here with instantiation of the device manager and the SMU instrument connection.
 devmgr = DeviceManager(verbose=True)
-<<<<<<< HEAD
-smu2400: SMU2450 = devmgr.add_smu("192.168.0.1", alias="my2450")  # pyright: ignore[reportAssignmentType]
-=======
 smu2400: SMU2450 = devmgr.add_smu("192.168.0.1", alias="my2450")
->>>>>>> 47e563f5
 smu2400.enable_verification = False
 
 # Capture the path to the script file and load it to working memory.
