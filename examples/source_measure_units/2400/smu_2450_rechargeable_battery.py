--- conflicted
+++ resolved
@@ -19,11 +19,7 @@
 with DeviceManager() as device_manager:
     print(device_manager.get_available_devices())
 
-<<<<<<< HEAD
-    inst: SMU2450 = device_manager.add_smu("192.168.4.74", alias="my2450")  # pyright: ignore[reportAssignmentType]
-=======
     inst: SMU2450 = device_manager.add_smu("192.168.4.74", alias="my2450")
->>>>>>> 47e563f5
 
     # Clear the buffer.
     inst.commands.buffer_var["defbuffer1"].clear()
