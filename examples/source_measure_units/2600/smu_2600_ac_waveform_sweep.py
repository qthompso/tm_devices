--- conflicted
+++ resolved
@@ -109,9 +109,5 @@
 
 # RUN TEST
 with DeviceManager(verbose=False) as DM:
-<<<<<<< HEAD
-    inst_driver: SMU2602B = DM.add_smu(RESOURCE_ID)  # pyright: ignore[reportAssignmentType]
-=======
     inst_driver: SMU2602B = DM.add_smu(RESOURCE_ID)
->>>>>>> 47e563f5
     waveform_sweep(inst_driver)