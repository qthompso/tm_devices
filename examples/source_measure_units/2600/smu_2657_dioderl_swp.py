"""Linear voltage sweep to measure the reverse leakage of a diode."""

import math

from time import sleep
from typing import List, TYPE_CHECKING

from tm_devices import DeviceManager

if TYPE_CHECKING:
    from tm_devices.drivers import SMU2657A


def dioderl_swp(  # noqa: PLR0915
    vstart: float, vstop: float, vstep: float, irange: str, ilimit: float, source_delay: float
) -> None:
    """Linear voltage sweep to measure the reverse leakage of a diode.

    This function uses the trigger model and built-in sweeping function to create a linear
        voltage sweep to measure the reverse leakage of a diode.
    Using this method is useful when there is a need to send or receive external triggers from
        another instrument or device handler.

    Args:
        vstart: The starting voltage of the diode reverse voltage sweep.
        vstop: The stopping voltage of the diode reverse voltage sweep.
        vstep: The step voltage of the diode reverse voltage sweep
            (how much the voltage changes per step).
        irange: current measurement range, set to value or set to "auto" to enable autorange.
        ilimit: The current limit of the voltage source.
        source_delay: The delay between the start of source and the source complete event.
    """
    with DeviceManager() as dev_man:
<<<<<<< HEAD
        smu2657a: SMU2657A = dev_man.add_smu(  # pyright: ignore[reportAssignmentType]
=======
        smu2657a: SMU2657A = dev_man.add_smu(
>>>>>>> 47e563f5
            address="TCPIP::0.0.0.0::inst0::INSTR", alias="my2657a"
        )  # 192.168.0.2
        # Reset and initialize instrument
        smu2657a.reset()
        smu2657a.commands.status.reset()
        smu2657a.commands.errorqueue.clear()

        smua = smu2657a.commands.smu["a"]
        # Configure source function as 2W DCVOLTS

        smua.source.func = smua.OUTPUT_DCVOLTS
        smua.sense = smua.SENSE_LOCAL

        # Define a local variable to store the number of points in the sweep
        # Calculate the number of points in the sweep based on the start and stop values
        l_num_points = math.floor(abs((vstop - vstart) / vstep)) + 1

        # Set up source range
        if abs(vstart) > abs(vstop):
            smua.source.rangev = vstart
        else:
            smua.source.rangev = vstop

        # Set up source delay
        smua.source.delay = source_delay

        # Set up current compliance
        smua.source.limiti = ilimit

        # Set up current measurement range
        if irange == "auto":
            smua.measure.autorangei = smua.AUTORANGE_ON
        else:
            smua.measure.autorangei = smua.AUTORANGE_OFF
            smua.measure.rangei = irange

        # Set the integration time
        smua.measure.nplc = 1

        # Configure the reading buffers
        smu2657a.commands.buffer_var["smua.nvbuffer1"].clear()
        smu2657a.commands.buffer_var["smua.nvbuffer1"].appendmode = 0
        smu2657a.commands.buffer_var["smua.nvbuffer1"].collecttimestamps = 1
        smu2657a.commands.buffer_var["smua.nvbuffer1"].collectsourcevalues = 0
        smu2657a.commands.buffer_var["smua.nvbuffer1"].fillmode = smua.FILL_ONCE

        smu2657a.commands.buffer_var["smua.nvbuffer2"].clear()
        smu2657a.commands.buffer_var["smua.nvbuffer2"].appendmode = 0
        smu2657a.commands.buffer_var["smua.nvbuffer2"].collecttimestamps = 1
        smu2657a.commands.buffer_var["smua.nvbuffer2"].collectsourcevalues = 0
        smu2657a.commands.buffer_var["smua.nvbuffer2"].fillmode = smua.FILL_ONCE

        # Configure the source lsweep
        smua.trigger.source.linearv(vstart, vstop, l_num_points)
        smua.trigger.source.action = smua.ENABLE
        smua.trigger.source.stimulus = 0

        # Configure measurements during the sweep
        smua.trigger.measure.action = smua.ENABLE
        smua.trigger.measure.stimulus = 0
        smua.trigger.measure.iv(
            "smua.nvbuffer1",
            "smua.nvbuffer2",
        )

        # Configure trigger model parameters
        smua.trigger.count = l_num_points
        smua.trigger.arm.count = 1

        # Turn on the output
        smua.source.output = 1
        # Initiate the sweep and wait until sweep is complete before proceeding to next command
        # Start the trigger model execution
        bit = 8
        smu2657a.commands.smu["a"].trigger.initiate()
        is_sweeping = 9999
        while (is_sweeping and bit) == bit:
            sleep(0.25)
            is_sweeping = float(
                smu2657a.commands.status.operation.instrument.smu["a"].condition.rstrip()
            )
        # Turn off the output
        smua.source.output = 0

        def print_data() -> None:
            t_stamp: List[float] = []
            curr: List[float] = []
            volt: List[float] = []
            rdg_cnt: int
            if not (rdg_cnt := int(float(smu2657a.commands.buffer_var["smua.nvbuffer1"].n))):
                print("No readings in buffer")
            else:
                for cnt in range(1, rdg_cnt + 1):
                    t_stamp.append(
                        float(smu2657a.commands.buffer_var["smua.nvbuffer1"].timestamps[cnt])
                    )
                    curr.append(float(smu2657a.commands.buffer_var["smua.nvbuffer1"].readings[cnt]))
                    volt.append(float(smu2657a.commands.buffer_var["smua.nvbuffer2"].readings[cnt]))
                print("Timestamps\tCurrent\tVoltage")
                for cnt in range(1, rdg_cnt + 1):
                    print(f"{t_stamp[cnt - 1]:.6f}\t{curr[cnt - 1]:+f}\t{volt[cnt - 1]:+f}")

        print_data()


dioderl_swp(0, 100, 11.5, "100e-9", 0.01, 0.05)<|MERGE_RESOLUTION|>--- conflicted
+++ resolved
@@ -31,11 +31,7 @@
         source_delay: The delay between the start of source and the source complete event.
     """
     with DeviceManager() as dev_man:
-<<<<<<< HEAD
-        smu2657a: SMU2657A = dev_man.add_smu(  # pyright: ignore[reportAssignmentType]
-=======
         smu2657a: SMU2657A = dev_man.add_smu(
->>>>>>> 47e563f5
             address="TCPIP::0.0.0.0::inst0::INSTR", alias="my2657a"
         )  # 192.168.0.2
         # Reset and initialize instrument
