<<<<<<< HEAD
"""An example showing how to generate a signal using the scope's internal AFG.

This can also be done with generate_function (see generate_function.py for an example).
"""
=======
"""An example showing how to generate a signal using the scope's internal AFG."""

>>>>>>> 7644b5eb
from tm_devices import DeviceManager
from tm_devices.drivers import MSO5

with DeviceManager(verbose=True) as dm:
    # Create a connection to the scope and indicate that it is a MSO5 scope for type hinting
    scope: MSO5 = dm.add_scope("192.168.1.102")  # pyright: ignore[reportAssignmentType]

    # Generate the signal
    scope.commands.afg.frequency.write(10e6)  # set frequency
    scope.commands.afg.offset.write(0.2)  # set offset
    scope.commands.afg.square.duty.write(50)  # set duty cycle
    scope.commands.afg.function.write("SQUARE")  # set function
    scope.commands.afg.output.load.impedance.write("FIFTY")  # set load impedance
    scope.commands.ch[1].scale.write(0.5, verify=True)  # set and check vertical scale on CH1
    scope.commands.afg.output.state.write(1)  # turn on the Internal AFG output
    scope.commands.esr.query()  # check for any errors

    scope.commands.acquire.stopafter.write("SEQUENCE")  # perform a single sequence<|MERGE_RESOLUTION|>--- conflicted
+++ resolved
@@ -1,12 +1,8 @@
-<<<<<<< HEAD
 """An example showing how to generate a signal using the scope's internal AFG.
 
 This can also be done with generate_function (see generate_function.py for an example).
 """
-=======
-"""An example showing how to generate a signal using the scope's internal AFG."""
 
->>>>>>> 7644b5eb
 from tm_devices import DeviceManager
 from tm_devices.drivers import MSO5
 
