--- conflicted
+++ resolved
@@ -5,11 +5,7 @@
 
 with DeviceManager(verbose=True) as dm:
     # Create a connection to the scope and indicate that it is a MSO5 scope for type hinting
-<<<<<<< HEAD
-    scope: MSO5 = dm.add_scope("192.168.1.102")  # pyright: ignore[reportAssignmentType]
-=======
     scope: MSO5 = dm.add_scope("192.168.1.102")
->>>>>>> 47e563f5
 
     # Generate the signal using individual PI commands.
     scope.commands.afg.frequency.write(10e6)  # set frequency
