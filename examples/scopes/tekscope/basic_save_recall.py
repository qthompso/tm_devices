--- conflicted
+++ resolved
@@ -5,11 +5,7 @@
 
 with DeviceManager(verbose=True) as dm:
     # Get a scope
-<<<<<<< HEAD
-    scope: MSO6B = dm.add_scope("192.168.1.177")  # pyright: ignore[reportAssignmentType]
-=======
     scope: MSO6B = dm.add_scope("192.168.1.177")
->>>>>>> 47e563f5
 
     # Send some commands
     scope.add_new_math("MATH1", "CH1")  # add MATH1 to CH1
