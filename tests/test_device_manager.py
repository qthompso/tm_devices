--- conflicted
+++ resolved
@@ -400,11 +400,7 @@
         # noinspection PyUnresolvedReferences
         assert afg.custom_model_getter("a", "b", "c", 0.1) == "Device AFG3252C a b c 0.1"
         # noinspection PyUnresolvedReferences
-<<<<<<< HEAD
         assert afg.custom_model_getter_ss("hello") == "SignalGenerator AFG3252C hello"
-=======
-        assert afg.custom_model_getter_ss("hello") == "SignalSource AFG3252C hello"
->>>>>>> 47e563f5
         # noinspection PyUnresolvedReferences
         assert afg.custom_model_getter_afg("hello") == "AFG AFG3252C hello"
         # noinspection PyUnresolvedReferences
