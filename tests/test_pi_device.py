# pyright: reportPrivateUsage=none
"""Test generic PIDevice functionality."""
from unittest import mock

import pytest
import pyvisa as visa

from tm_devices import DeviceManager


def test_pi_device(  # noqa: PLR0915
    device_manager: DeviceManager, capsys: pytest.CaptureFixture[str]
) -> None:
    """Test generic PIDevice functionality.

    Args:
        device_manager: The DeviceManager object.
        capsys: The captured stdout and stderr.
    """
    scope = device_manager.add_scope("MSO22-HOSTNAME")
    assert scope._open()  # noqa: SLF001
    assert scope.query_binary("CURVE?") == [0.0]
    assert "Query Binary Values >>  " in capsys.readouterr().out
    assert scope.query_binary("CURVE?", verbose=False) == [0.0]
    assert "Query Binary Values >>  " not in capsys.readouterr().out
    assert scope.query_raw_binary("CURVE?") == b"#14\x00\x00\x00\x00\n"
    assert "Query Raw Binary >>  " in capsys.readouterr().out
    assert scope.query_raw_binary("CURVE?", verbose=False) == b"#14\x00\x00\x00\x00\n"
    assert "Query Raw Binary >>  " not in capsys.readouterr().out
    scope.factory_reset()
    assert "Write >>  'FACTORY'" in capsys.readouterr().out
    with pytest.raises(AssertionError) as error:
        scope.query_response("*OPC?", 2, custom_message_prefix="Custom prefix")
    assert "Custom prefix, query_response failed for query: *OPC?" in str(error)
    assert scope.query_response_not("*OPC?", "2", custom_message_prefix="Custom prefix") == (
        True,
        "1",
    )
    assert scope.query_response("*OPC?", "1") == (True, "1")
    with pytest.raises(AssertionError):
        scope.query_response_not("*OPC?", "1")
    assert scope.query_less_than("*OPC?", 1, percentage=True, allow_equal=True)
    with pytest.raises(AssertionError):
        scope.query_less_than("*OPC?", 1)

    scope.write_raw(b"FACTORY", verbose=False)
    assert "Write Raw >>  " not in capsys.readouterr().out
    with mock.patch(
        "pyvisa.resources.messagebased.MessageBasedResource.write_raw",
        mock.MagicMock(side_effect=visa.VisaIOError(123)),
    ), pytest.raises(visa.Error):
        scope.write_raw(b"INVALID")
    with pytest.raises(visa.Error):
        scope.query_binary("INVALID?")
    with pytest.raises(SystemError):
        scope.query_binary("EMPTYBIN?")
    with pytest.raises(visa.Error):
        scope.query_raw_binary("INVALID?")
    with pytest.raises(SystemError):
        scope.query_raw_binary("EMPTY?")
    with mock.patch(
        "pyvisa.resources.messagebased.MessageBasedResource.write",
        mock.MagicMock(side_effect=visa.VisaIOError(123)),
    ), pytest.raises(visa.Error):
        scope.write("INVALID")
    with mock.patch(
        "pyvisa.resources.resource.Resource.wait_on_event",
        mock.MagicMock(return_value=object()),
    ):
        assert scope.wait_for_srq_event(1)
    with mock.patch(
        "pyvisa.resources.messagebased.MessageBasedResource.read",
        mock.MagicMock(return_value="2"),
    ), pytest.raises(SystemError):
        scope.write("FACTORY", opc=True)
    # from OPC return which was previously mocked and unable to be read
    assert scope.read() == "1"

    assert scope.wait_for_visa_connection(0.1, sleep_seconds=0, accept_immediate_connection=True)
    stdout = capsys.readouterr().out
    assert f"Attempting to establish a VISA connection with {scope.resource_expression}" in stdout
    assert f"Successfully established a VISA connection with {scope.resource_expression} " in stdout
    assert scope.wait_for_visa_connection(
        0.1, sleep_seconds=1, accept_immediate_connection=True, verbose=False
    )
    stdout = capsys.readouterr().out
    assert "Attempting to establish a VISA connection with " not in stdout
    assert "Successfully established a VISA connection with " not in stdout
    with pytest.raises(AssertionError):
        scope.wait_for_visa_connection(0.1, sleep_seconds=0, accept_immediate_connection=False)
    with mock.patch("pyvisa.ResourceManager", mock.MagicMock(side_effect=visa.Error())):
        assert not scope.wait_for_visa_connection(
            0.05, sleep_seconds=0, accept_immediate_connection=True
        )
        assert "Unable to establish a VISA connection with " in capsys.readouterr().out

    # Test a temporary VISA timeout
    old_timeout = scope.visa_timeout
    old_verbose = scope.verbose
    with scope.temporary_visa_timeout(6000):
        stdout = capsys.readouterr().out
        assert scope.visa_timeout != old_timeout
        assert scope.visa_timeout == 6000
        assert "VISA timeout set to: 6000ms" in stdout
        # test a temporary verbose OFF
        with scope.temporary_verbose(False):
            assert scope.verbose != old_verbose
            # do something that would normally cause a printout
            scope.visa_timeout = 5000
            stdout = capsys.readouterr().out
            assert stdout == ""
            assert scope.visa_timeout == 5000
    stdout = capsys.readouterr().out
    assert f"VISA timeout set to: {old_timeout}ms" in stdout
    assert scope.visa_timeout == old_timeout

<<<<<<< HEAD
    # Ensure VERBose is off
    scope.set_and_check(":VERBose", 0)
    # Expect set not needed since verbose is already off.
    set_needed, value = scope.set_if_needed(":VERBose", 0)
    assert not set_needed
    assert value == "0"
    # Expect set needed
    set_needed, value = scope.set_if_needed(":VERBose", 1)
    assert set_needed
    assert value == "1"
    # Set VERBose back to off
    scope.set_and_check(":VERBose", "0")

    scope.set_and_check(":DISPLAY:WAVEVIEW:CH1:STATE", 1)
    scope.poll_query(1, ":DISPLAY:WAVEVIEW:CH1:STATE?", 1.0, sleep_time=0)
    # Display waveview state is set to 1, but we are wanting 0.
    with pytest.raises(AssertionError):
        scope.poll_query(2, ":DISPLAY:WAVEVIEW:CH1:STATE?", 0, sleep_time=0)
    # Set display waveview state to a maximum bound value.
    scope.set_and_check(":DISPLAY:WAVEVIEW:CH1:STATE", 9.9e37)
    with pytest.raises(AssertionError):
        # Pass in the maximum bound value as invalid values.
        scope.poll_query(
            1, ":DISPLAY:WAVEVIEW:CH1:STATE?", 9.9e37, sleep_time=0, invalid_values=[9.9e37]
        )
=======
    # Test closing a device that is powered off
    with mock.patch(
        "pyvisa.resources.resource.Resource.close",
        mock.MagicMock(side_effect=visa.VisaIOError(123)),
    ), pytest.warns(Warning):
        scope._close()  # noqa: SLF001
        assert scope._visa_resource is None  # noqa: SLF001
        assert not scope._is_open  # noqa: SLF001

    # Re-open the device for device manager teardown
    with mock.patch.dict("os.environ", {"TM_DEVICES_UNIT_TESTS_REBOOT_ALLOW": "true"}, clear=True):
        assert scope._open()  # noqa: SLF001
>>>>>>> 3b328b8e
<|MERGE_RESOLUTION|>--- conflicted
+++ resolved
@@ -114,17 +114,25 @@
     assert f"VISA timeout set to: {old_timeout}ms" in stdout
     assert scope.visa_timeout == old_timeout
 
-<<<<<<< HEAD
+    # Test closing a device that is powered off
+    with mock.patch(
+        "pyvisa.resources.resource.Resource.close",
+        mock.MagicMock(side_effect=visa.VisaIOError(123)),
+    ), pytest.warns(Warning):
+        scope._close()  # noqa: SLF001
+        assert scope._visa_resource is None  # noqa: SLF001
+        assert not scope._is_open  # noqa: SLF001
+
+    # Re-open the device for device manager teardown
+    with mock.patch.dict("os.environ", {"TM_DEVICES_UNIT_TESTS_REBOOT_ALLOW": "true"}, clear=True):
+        assert scope._open()  # noqa: SLF001
+
     # Ensure VERBose is off
     scope.set_and_check(":VERBose", 0)
     # Expect set not needed since verbose is already off.
-    set_needed, value = scope.set_if_needed(":VERBose", 0)
-    assert not set_needed
-    assert value == "0"
+    assert scope.set_if_needed(":VERBose", 0) == (False, "0")
     # Expect set needed
-    set_needed, value = scope.set_if_needed(":VERBose", 1)
-    assert set_needed
-    assert value == "1"
+    assert scope.set_if_needed(":VERBose", 1) == (True, "1")
     # Set VERBose back to off
     scope.set_and_check(":VERBose", "0")
 
@@ -139,18 +147,4 @@
         # Pass in the maximum bound value as invalid values.
         scope.poll_query(
             1, ":DISPLAY:WAVEVIEW:CH1:STATE?", 9.9e37, sleep_time=0, invalid_values=[9.9e37]
-        )
-=======
-    # Test closing a device that is powered off
-    with mock.patch(
-        "pyvisa.resources.resource.Resource.close",
-        mock.MagicMock(side_effect=visa.VisaIOError(123)),
-    ), pytest.warns(Warning):
-        scope._close()  # noqa: SLF001
-        assert scope._visa_resource is None  # noqa: SLF001
-        assert not scope._is_open  # noqa: SLF001
-
-    # Re-open the device for device manager teardown
-    with mock.patch.dict("os.environ", {"TM_DEVICES_UNIT_TESTS_REBOOT_ALLOW": "true"}, clear=True):
-        assert scope._open()  # noqa: SLF001
->>>>>>> 3b328b8e
+        )