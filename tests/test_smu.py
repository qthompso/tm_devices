--- conflicted
+++ resolved
@@ -6,11 +6,7 @@
 import sys
 
 from pathlib import Path
-<<<<<<< HEAD
-from typing import cast
-=======
 from typing import TYPE_CHECKING
->>>>>>> 47e563f5
 from unittest import mock
 
 import pytest
