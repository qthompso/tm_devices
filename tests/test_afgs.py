# pyright: reportPrivateUsage=none
"""Test the AFGs."""
from unittest import mock

import pytest
import pyvisa as visa

from packaging.version import Version

from tm_devices import DeviceManager
from tm_devices.drivers.pi.signal_sources.afgs.afg import (
    AFGSourceDeviceConstants,
    ExtendedSourceDeviceConstants,
    ParameterBounds,
    SignalSourceFunctionsAFG,
)
from tm_devices.helpers.constants_and_dataclasses import UNIT_TEST_TIMEOUT


def test_afg3k(device_manager: DeviceManager) -> None:  # noqa: PLR0915
    """Test the AFG3KC driver.

    Args:
        device_manager: The DeviceManager object.
    """
    afg3252c = device_manager.add_afg(
        "afg3252c-hostname", alias="afg3252c", connection_type="SOCKET", port=10001
    )
    assert id(device_manager.get_afg(number_or_alias="afg3252c")) == id(afg3252c)
    assert id(device_manager.get_afg(number_or_alias=1)) == id(afg3252c)
    assert afg3252c.visa_timeout == UNIT_TEST_TIMEOUT
    assert afg3252c.default_visa_timeout == UNIT_TEST_TIMEOUT
    assert afg3252c.resource_expression == "TCPIP0::AFG3252C-HOSTNAME::10001::SOCKET"
    assert afg3252c.total_channels == 2
    assert afg3252c.idn_string == "TEKTRONIX,AFG3252C,SERIAL1,SCPI:99.0 FV:3.2.3"
    assert afg3252c.sw_version == Version("3.2.3")
    assert afg3252c.all_channel_names_list == ("SOURCE1", "SOURCE2")
    assert afg3252c.visa_backend == "PyVISA-sim"
    assert afg3252c.source_device_constants == AFGSourceDeviceConstants(
        memory_page_size=2,
<<<<<<< HEAD
        memory_max_record_length=131072,
=======
        memory_max_record_length=128 * 1024,
>>>>>>> fb69903a
        memory_min_record_length=2,
    )
    assert afg3252c.check_visa_connection()
    afg3252c.write("*OPC?")
    assert afg3252c.read() == "1"
    assert afg3252c.opt_string == "0"
    assert afg3252c.query("SYSTEM:ERROR?") == '0,"No error"'
    assert afg3252c.query("SYSTEM:ERROR?", remove_quotes=True) == "0,No error"
    assert afg3252c.expect_esr(0)[0]
    with mock.patch("pyvisa.highlevel.VisaLibraryBase.clear", mock.MagicMock(return_value=None)):
        assert afg3252c.query_expect_timeout("INVALID?", timeout_ms=1) == ""
    with mock.patch(
        "pyvisa.resources.messagebased.MessageBasedResource.query",
        mock.MagicMock(side_effect=visa.errors.Error("custom error")),
    ), pytest.raises(visa.errors.Error):
        assert afg3252c.query_expect_timeout("INVALID?", timeout_ms=1) == ""
    assert afg3252c.expect_esr(32, '1, Command error\n0,"No error"')[0]
    with pytest.raises(AssertionError):
        afg3252c.expect_esr(32, '1, Command error\n0,"No error"')

<<<<<<< HEAD
    assert afg3kc.expect_esr(0)[0]
    assert afg3kc.get_eventlog_status() == (True, '0,"No error"')
=======
    afg3252c.generate_waveform(
        25e6, afg3252c.source_device_constants.functions.PULSE, 1.0, 0.0, "all"
    )
    afg3252c.generate_waveform(
        25e6,
        afg3252c.source_device_constants.functions.SIN,
        1.0,
        0.0,
        "SOURCE1",
        burst=1,
        termination="HIGHZ",
    )
    afg3252c.generate_waveform(
        25e6,
        afg3252c.source_device_constants.functions.RAMP,
        1.0,
        0.0,
        "SOURCE1",
        burst=1,
        termination="FIFTY",
    )
    afg3252c.generate_waveform(
        25e6,
        afg3252c.source_device_constants.functions.DC,
        1.0,
        0.0,
        "SOURCE1",
        termination="HIGHZ",
    )
    afg3252c.generate_waveform(
        25e6,
        afg3252c.source_device_constants.functions.PULSE,
        1.0,
        0.0,
        "SOURCE1",
        termination="FIFTY",
    )
    assert afg3252c.expect_esr(0)[0]
    assert afg3252c.get_eventlog_status() == (True, '0,"No error"')
>>>>>>> fb69903a

    with pytest.raises(AssertionError, match="No error string was provided"):
        afg3252c.expect_esr(1)

    with pytest.raises(AssertionError, match="Invalid channel name 'ch', valid items: "):
        afg3252c._validate_channels("ch")  # noqa: SLF001

    with pytest.raises(AssertionError, match="Invalid channel name '99', valid items: "):
        afg3252c._validate_channels("99")  # noqa: SLF001

    with pytest.raises(
        TypeError,
        match="Generate Waveform does not accept functions as non Enums. "
        "Please use 'source_device_constants.functions'.",
    ):
        afg3252c.generate_waveform(
            25e6,
            afg3252c.source_device_constants.functions.PULSE.value,  # type: ignore
            1.0,
            0.0,
            "all",
        )

    afg3051 = device_manager.add_afg("afg3051-hostname", alias="afg3051")

    afg3051_constraints = afg3051.get_waveform_constraints(SignalSourceFunctionsAFG.RAMP)

    assert afg3051_constraints == ExtendedSourceDeviceConstants(
        amplitude_range=ParameterBounds(lower=20.0e-3, upper=20.0),
        offset_range=ParameterBounds(lower=-10.0, upper=10.0),
        frequency_range=ParameterBounds(lower=1.0e-6, upper=500.0e3),
        sample_rate_range=ParameterBounds(lower=250.0e6, upper=250.0e6),
        square_duty_cycle_range=None,
        pulse_width_range=None,
        ramp_symmetry_range=None,
    )

    afg3011c = device_manager.add_afg("afg3011c-hostname", alias="afg3011c")

    afg3011c_constraints = afg3011c.get_waveform_constraints(SignalSourceFunctionsAFG.SIN)

    assert afg3011c_constraints == ExtendedSourceDeviceConstants(
        amplitude_range=ParameterBounds(lower=40.0e-3, upper=40.0),
        offset_range=ParameterBounds(lower=-20.0, upper=20.0),
        frequency_range=ParameterBounds(lower=1.0e-6, upper=10.0e6),
        sample_rate_range=ParameterBounds(lower=250.0e6, upper=250.0e6),
        square_duty_cycle_range=None,
        pulse_width_range=None,
        ramp_symmetry_range=None,
    )

    afg3021c = device_manager.add_afg("afg3021c-hostname", alias="afg3021c")

    afg3021c_constraints = afg3021c.get_waveform_constraints(SignalSourceFunctionsAFG.SQUARE)

    assert afg3021c_constraints == ExtendedSourceDeviceConstants(
        amplitude_range=ParameterBounds(lower=20.0e-3, upper=20.0),
        offset_range=ParameterBounds(lower=-10.0, upper=10.0),
        frequency_range=ParameterBounds(lower=1.0e-3, upper=25.0e6),
        sample_rate_range=ParameterBounds(lower=250.0e6, upper=250.0e6),
        square_duty_cycle_range=None,
        pulse_width_range=None,
        ramp_symmetry_range=None,
    )

    afg3052c = device_manager.add_afg("afg3052c-hostname", alias="afg3052c")

    afg3052c_constraints = afg3052c.get_waveform_constraints(SignalSourceFunctionsAFG.RAMP)

    assert afg3052c_constraints == ExtendedSourceDeviceConstants(
        amplitude_range=ParameterBounds(lower=20.0e-3, upper=20.0),
        offset_range=ParameterBounds(lower=-10.0, upper=10.0),
        frequency_range=ParameterBounds(lower=1.0e-6, upper=800.0e3),
        sample_rate_range=ParameterBounds(lower=250.0e6, upper=250.0e6),
        square_duty_cycle_range=None,
        pulse_width_range=None,
        ramp_symmetry_range=None,
    )

    afg3101c = device_manager.add_afg("afg3101c-hostname", alias="afg3101c")

    afg3101c_constraints = afg3101c.get_waveform_constraints(
        SignalSourceFunctionsAFG.ARBITRARY, waveform_length=5_000
    )

    assert afg3101c_constraints == ExtendedSourceDeviceConstants(
        amplitude_range=ParameterBounds(lower=40.0e-3, upper=20.0),
        offset_range=ParameterBounds(lower=-10.0, upper=10.0),
        frequency_range=ParameterBounds(lower=1.0e-3, upper=50.0e6),
        sample_rate_range=ParameterBounds(lower=1.0e9, upper=1.0e9),
        square_duty_cycle_range=None,
        pulse_width_range=None,
        ramp_symmetry_range=None,
    )

    afg3151c = device_manager.add_afg("afg3151c-hostname", alias="afg3151c")

    afg3151c_constraints = afg3151c.get_waveform_constraints(SignalSourceFunctionsAFG.LORENTZ)

    assert afg3151c_constraints == ExtendedSourceDeviceConstants(
        amplitude_range=ParameterBounds(lower=40.0e-3, upper=16.0),
        offset_range=ParameterBounds(lower=-10.0, upper=10.0),
        frequency_range=ParameterBounds(lower=1.0e-6, upper=1.5e6),
        sample_rate_range=ParameterBounds(lower=250.0e6, upper=250.0e6),
        square_duty_cycle_range=None,
        pulse_width_range=None,
        ramp_symmetry_range=None,
    )

    afg3252c_constraints = afg3252c.get_waveform_constraints(SignalSourceFunctionsAFG.SIN)

    assert afg3252c_constraints == ExtendedSourceDeviceConstants(
        amplitude_range=ParameterBounds(lower=100.0e-3, upper=8.0),
        offset_range=ParameterBounds(lower=-5.0, upper=5.0),
        frequency_range=ParameterBounds(lower=1.0e-6, upper=240.0e6),
        sample_rate_range=ParameterBounds(lower=250.0e6, upper=250.0e6),
        square_duty_cycle_range=None,
        pulse_width_range=None,
        ramp_symmetry_range=None,
    )


def test_afg31k(device_manager: DeviceManager, capsys: pytest.CaptureFixture[str]) -> None:
    """Test the AFG31K driver.

    Args:
        device_manager: The DeviceManager object.
        capsys: The pytest capture fixture.
    """
    afg31021 = device_manager.add_afg("afg31021-hostname")

    _ = capsys.readouterr().out  # throw away stdout
    # simulate a reboot
    afg31021.reboot()

    stdout = capsys.readouterr().out
    assert "SYSTem:RESTart" in stdout

    assert not afg31021.has_errors()

    afg31021_constraints = afg31021.get_waveform_constraints(
        SignalSourceFunctionsAFG.SIN,
        frequency=20.0e6,
    )

    assert afg31021_constraints == ExtendedSourceDeviceConstants(
        amplitude_range=ParameterBounds(lower=2.0e-3, upper=20.0),
        offset_range=ParameterBounds(lower=-10.0, upper=10.0),
        frequency_range=ParameterBounds(lower=1.0e-6, upper=25.0e6),
        sample_rate_range=ParameterBounds(lower=250.0e6, upper=250.0e6),
        square_duty_cycle_range=None,
        pulse_width_range=None,
        ramp_symmetry_range=None,
    )

    afg31051 = device_manager.add_afg("afg31051-hostname")
    afg31051_constraints = afg31051.get_waveform_constraints(
        SignalSourceFunctionsAFG.SQUARE,
        waveform_length=16383,
        frequency=70.0e6,
    )

    assert afg31051_constraints == ExtendedSourceDeviceConstants(
        amplitude_range=ParameterBounds(lower=2.0e-3, upper=16.0),
        offset_range=ParameterBounds(lower=-10.0, upper=10.0),
        frequency_range=ParameterBounds(lower=1.0e-6, upper=40.0e6),
        sample_rate_range=ParameterBounds(lower=1.0e9, upper=1.0e9),
        square_duty_cycle_range=None,
        pulse_width_range=None,
        ramp_symmetry_range=None,
    )

    afg31101 = device_manager.add_afg("afg31101-hostname")
    afg31101_constraints = afg31101.get_waveform_constraints(
        SignalSourceFunctionsAFG.RAMP,
        frequency=90.0e6,
    )

    assert afg31101_constraints == ExtendedSourceDeviceConstants(
        amplitude_range=ParameterBounds(lower=2.0e-3, upper=12.0),
        offset_range=ParameterBounds(lower=-10.0, upper=10.0),
        frequency_range=ParameterBounds(lower=1.0e-6, upper=1.0e6),
        sample_rate_range=ParameterBounds(lower=250.0e6, upper=250.0e6),
        square_duty_cycle_range=None,
        pulse_width_range=None,
        ramp_symmetry_range=None,
    )

    afg31152 = device_manager.add_afg("afg31152-hostname")
    afg31152_constraints = afg31152.get_waveform_constraints(
        SignalSourceFunctionsAFG.ARBITRARY,
        waveform_length=16383,
        frequency=0.5e6,
    )

    assert afg31152_constraints == ExtendedSourceDeviceConstants(
        amplitude_range=ParameterBounds(lower=2.0e-3, upper=10.0),
        offset_range=ParameterBounds(lower=-5.0, upper=5.0),
        frequency_range=ParameterBounds(lower=1.0e-6, upper=75.0e6),
        sample_rate_range=ParameterBounds(lower=2.0e9, upper=2.0e9),
        square_duty_cycle_range=None,
        pulse_width_range=None,
        ramp_symmetry_range=None,
    )

    afg31251 = device_manager.add_afg("afg31251-hostname")
    afg31251_constraints = afg31251.get_waveform_constraints(
        SignalSourceFunctionsAFG.SIN,
        frequency=210.0e6,
    )

    assert afg31251_constraints == ExtendedSourceDeviceConstants(
        amplitude_range=ParameterBounds(lower=2.0e-3, upper=8.0),
        offset_range=ParameterBounds(lower=-5.0, upper=5.0),
        frequency_range=ParameterBounds(lower=1.0e-6, upper=250.0e6),
        sample_rate_range=ParameterBounds(lower=250.0e6, upper=250.0e6),
        square_duty_cycle_range=None,
        pulse_width_range=None,
        ramp_symmetry_range=None,
    )<|MERGE_RESOLUTION|>--- conflicted
+++ resolved
@@ -38,11 +38,7 @@
     assert afg3252c.visa_backend == "PyVISA-sim"
     assert afg3252c.source_device_constants == AFGSourceDeviceConstants(
         memory_page_size=2,
-<<<<<<< HEAD
-        memory_max_record_length=131072,
-=======
         memory_max_record_length=128 * 1024,
->>>>>>> fb69903a
         memory_min_record_length=2,
     )
     assert afg3252c.check_visa_connection()
@@ -63,10 +59,6 @@
     with pytest.raises(AssertionError):
         afg3252c.expect_esr(32, '1, Command error\n0,"No error"')
 
-<<<<<<< HEAD
-    assert afg3kc.expect_esr(0)[0]
-    assert afg3kc.get_eventlog_status() == (True, '0,"No error"')
-=======
     afg3252c.generate_waveform(
         25e6, afg3252c.source_device_constants.functions.PULSE, 1.0, 0.0, "all"
     )
@@ -106,7 +98,6 @@
     )
     assert afg3252c.expect_esr(0)[0]
     assert afg3252c.get_eventlog_status() == (True, '0,"No error"')
->>>>>>> fb69903a
 
     with pytest.raises(AssertionError, match="No error string was provided"):
         afg3252c.expect_esr(1)
