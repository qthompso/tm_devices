---
spec: '1.1'
devices:
  awg70001aopt150:
    eom:
      USB INSTR:
        q: "\n"
        r: "\n"
      TCPIP INSTR:
        q: "\n"
        r: "\n"
      TCPIP SOCKET:
        q: "\n"
        r: "\n"
    dialogues:
      - q: '*IDN?'
        r: TEKTRONIX,AWG70001A,SERIAL1,FV:6.3.0080.0
      - q: '*OPC'
      - q: '*OPC?'
        r: '1'
      - q: '*OPT?'
        r: '150'
      - q: '*RST'
      - q: '*CLS'
      - q: AWGControl:CONFigure:CNUMber?
        r: '1'
    error:
      status_register:
        - q: '*ESR?'
          command_error: 32
          query_error: 4
      error_queue:
        - q: SYSTEM:ERROR?
          default: 0,"No error"
          command_error: 1, "Command error"
    properties:
      sre:
        default: 0
        getter:
          q: '*SRE?'
          r: '{:d}'
        setter:
          q: '*SRE {:d}'
        specs:
          min: 0
          max: 255
          type: int
<<<<<<< HEAD
      source1_high_voltage:
        default: 0.0
        getter:
          q: SOURCE1:VOLTAGE:HIGH?
          r: '{:f}'
        setter:
          q: SOURCE1:VOLTAGE:HIGH {:f}
        specs:
          type: float
      source1_low_voltage:
        default: 0.0
        getter:
          q: SOURCE1:VOLTAGE:LOW?
          r: '{:f}'
        setter:
          q: SOURCE1:VOLTAGE:LOW {:f}
        specs:
          type: float
      memory_import:
        default: ''
        getter:
          q: 'MMEMory:IMPort?'
          r: '{:s}'
        setter:
          q: 'MMEMory:IMPort {:s}'
  awg70002a225:
=======
  awg70002aopt225:
>>>>>>> e11f78fb
    eom:
      USB INSTR:
        q: "\n"
        r: "\n"
      TCPIP INSTR:
        q: "\n"
        r: "\n"
      TCPIP SOCKET:
        q: "\n"
        r: "\n"
    dialogues:
      - q: '*IDN?'
        r: TEKTRONIX,AWG70002A,SERIAL1,FV:6.3.0080.0
      - q: '*OPC'
      - q: '*OPC?'
        r: '1'
      - q: '*OPT?'
        r: '225'
      - q: '*RST'
      - q: '*CLS'
      - q: AWGControl:CONFigure:CNUMber?
        r: '1'
    error:
      status_register:
        - q: '*ESR?'
          command_error: 32
          query_error: 4
      error_queue:
        - q: SYSTEM:ERROR?
          default: 0,"No error"
          command_error: 1, "Command error"
    properties:
      sre:
        default: 0
        getter:
          q: '*SRE?'
          r: '{:d}'
        setter:
          q: '*SRE {:d}'
        specs:
          min: 0
          max: 255
          type: int
<<<<<<< HEAD
      memory_import:
        default: ''
        getter:
          q: 'MMEMory:IMPort?'
          r: '{:s}'
        setter:
          q: 'MMEMory:IMPort {:s}'
  awg70002a216:
=======
  awg70002aopt216:
>>>>>>> e11f78fb
    eom:
      USB INSTR:
        q: "\n"
        r: "\n"
      TCPIP INSTR:
        q: "\n"
        r: "\n"
      TCPIP SOCKET:
        q: "\n"
        r: "\n"
    dialogues:
      - q: '*IDN?'
        r: TEKTRONIX,AWG70002A,SERIAL1,FV:6.3.0080.0
      - q: '*OPC'
      - q: '*OPC?'
        r: '1'
      - q: '*OPT?'
        r: '216'
      - q: '*RST'
      - q: '*CLS'
      - q: AWGControl:CONFigure:CNUMber?
        r: '1'
    error:
      status_register:
        - q: '*ESR?'
          command_error: 32
          query_error: 4
      error_queue:
        - q: SYSTEM:ERROR?
          default: 0,"No error"
          command_error: 1, "Command error"
    properties:
      sre:
        default: 0
        getter:
          q: '*SRE?'
          r: '{:d}'
        setter:
          q: '*SRE {:d}'
        specs:
          min: 0
          max: 255
          type: int
      memory_import:
        default: ''
        getter:
          q: 'MMEMory:IMPort?'
          r: '{:s}'
        setter:
          q: 'MMEMory:IMPort {:s}'<|MERGE_RESOLUTION|>--- conflicted
+++ resolved
@@ -24,6 +24,7 @@
       - q: '*CLS'
       - q: AWGControl:CONFigure:CNUMber?
         r: '1'
+      - q: 'MMEMory:IMPort '
     error:
       status_register:
         - q: '*ESR?'
@@ -45,7 +46,6 @@
           min: 0
           max: 255
           type: int
-<<<<<<< HEAD
       source1_high_voltage:
         default: 0.0
         getter:
@@ -67,14 +67,11 @@
       memory_import:
         default: ''
         getter:
-          q: 'MMEMory:IMPort?'
+          q: MMEMory:IMPort?
           r: '{:s}'
         setter:
-          q: 'MMEMory:IMPort {:s}'
-  awg70002a225:
-=======
+          q: MMEMory:IMPort {:s}
   awg70002aopt225:
->>>>>>> e11f78fb
     eom:
       USB INSTR:
         q: "\n"
@@ -97,61 +94,7 @@
       - q: '*CLS'
       - q: AWGControl:CONFigure:CNUMber?
         r: '1'
-    error:
-      status_register:
-        - q: '*ESR?'
-          command_error: 32
-          query_error: 4
-      error_queue:
-        - q: SYSTEM:ERROR?
-          default: 0,"No error"
-          command_error: 1, "Command error"
-    properties:
-      sre:
-        default: 0
-        getter:
-          q: '*SRE?'
-          r: '{:d}'
-        setter:
-          q: '*SRE {:d}'
-        specs:
-          min: 0
-          max: 255
-          type: int
-<<<<<<< HEAD
-      memory_import:
-        default: ''
-        getter:
-          q: 'MMEMory:IMPort?'
-          r: '{:s}'
-        setter:
-          q: 'MMEMory:IMPort {:s}'
-  awg70002a216:
-=======
-  awg70002aopt216:
->>>>>>> e11f78fb
-    eom:
-      USB INSTR:
-        q: "\n"
-        r: "\n"
-      TCPIP INSTR:
-        q: "\n"
-        r: "\n"
-      TCPIP SOCKET:
-        q: "\n"
-        r: "\n"
-    dialogues:
-      - q: '*IDN?'
-        r: TEKTRONIX,AWG70002A,SERIAL1,FV:6.3.0080.0
-      - q: '*OPC'
-      - q: '*OPC?'
-        r: '1'
-      - q: '*OPT?'
-        r: '216'
-      - q: '*RST'
-      - q: '*CLS'
-      - q: AWGControl:CONFigure:CNUMber?
-        r: '1'
+      - q: 'MMEMory:IMPort '
     error:
       status_register:
         - q: '*ESR?'
@@ -176,7 +119,59 @@
       memory_import:
         default: ''
         getter:
-          q: 'MMEMory:IMPort?'
+          q: MMEMory:IMPort?
           r: '{:s}'
         setter:
-          q: 'MMEMory:IMPort {:s}'+          q: MMEMory:IMPort {:s}
+  awg70002aopt216:
+    eom:
+      USB INSTR:
+        q: "\n"
+        r: "\n"
+      TCPIP INSTR:
+        q: "\n"
+        r: "\n"
+      TCPIP SOCKET:
+        q: "\n"
+        r: "\n"
+    dialogues:
+      - q: '*IDN?'
+        r: TEKTRONIX,AWG70002A,SERIAL1,FV:6.3.0080.0
+      - q: '*OPC'
+      - q: '*OPC?'
+        r: '1'
+      - q: '*OPT?'
+        r: '216'
+      - q: '*RST'
+      - q: '*CLS'
+      - q: AWGControl:CONFigure:CNUMber?
+        r: '1'
+      - q: 'MMEMory:IMPort '
+    error:
+      status_register:
+        - q: '*ESR?'
+          command_error: 32
+          query_error: 4
+      error_queue:
+        - q: SYSTEM:ERROR?
+          default: 0,"No error"
+          command_error: 1, "Command error"
+    properties:
+      sre:
+        default: 0
+        getter:
+          q: '*SRE?'
+          r: '{:d}'
+        setter:
+          q: '*SRE {:d}'
+        specs:
+          min: 0
+          max: 255
+          type: int
+      memory_import:
+        default: ''
+        getter:
+          q: MMEMory:IMPort?
+          r: '{:s}'
+        setter:
+          q: MMEMory:IMPort {:s}