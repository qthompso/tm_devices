--- conflicted
+++ resolved
@@ -46,8 +46,6 @@
           min: 0
           max: 255
           type: int
-<<<<<<< HEAD
-=======
       memory_import:
         default: ''
         getter:
@@ -55,7 +53,6 @@
           r: '{:s}'
         setter:
           q: MMEMory:IMPort {:s}
->>>>>>> 848605e9
   awg7122copt06:
     eom:
       USB INSTR:
