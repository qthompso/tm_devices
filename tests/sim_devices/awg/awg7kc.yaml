---
spec: '1.1'
devices:
  awg7082copt01:
    eom:
      USB INSTR:
        q: "\n"
        r: "\n"
      TCPIP INSTR:
        q: "\n"
        r: "\n"
      TCPIP SOCKET:
        q: "\n"
        r: "\n"
    dialogues:
      - q: '*IDN?'
        r: TEKTRONIX,AWG7082C,B010123,SCPI:99.0 FW:3.0.136.602
      - q: '*OPC'
      - q: '*OPC?'
        r: '1'
      - q: '*OPT?'
        r: '01'
      - q: '*RST'
      - q: '*CLS'
      - q: AWGControl:CONFigure:CNUMber?
        r: '2'
    error:
      status_register:
        - q: '*ESR?'
          command_error: 32
          query_error: 4
      error_queue:
        - q: SYSTEM:ERROR?
          default: 0,"No error"
          command_error: 1, "Command error"
    properties:
      sre:
        default: 0
        getter:
          q: '*SRE?'
          r: '{:d}'
        setter:
          q: '*SRE {:d}'
        specs:
          min: 0
          max: 255
          type: int
<<<<<<< HEAD
      memory_import:
        default: ''
        getter:
          q: 'MMEMory:IMPort?'
          r: '{:s}'
        setter:
          q: 'MMEMory:IMPort {:s}'
  awg7122c06:
=======
  awg7122copt06:
>>>>>>> e11f78fb
    eom:
      USB INSTR:
        q: "\n"
        r: "\n"
      TCPIP INSTR:
        q: "\n"
        r: "\n"
      TCPIP SOCKET:
        q: "\n"
        r: "\n"
    dialogues:
      - q: '*IDN?'
        r: TEKTRONIX,AWG7122C,B010123,SCPI:99.0 FW:3.0.136.602
      - q: '*OPC'
      - q: '*OPC?'
        r: '1'
      - q: '*OPT?'
        r: '06'
      - q: '*RST'
      - q: '*CLS'
      - q: AWGControl:CONFigure:CNUMber?
        r: '2'
    error:
      status_register:
        - q: '*ESR?'
          command_error: 32
          query_error: 4
      error_queue:
        - q: SYSTEM:ERROR?
          default: 0,"No error"
          command_error: 1, "Command error"
    properties:
      sre:
        default: 0
        getter:
          q: '*SRE?'
          r: '{:d}'
        setter:
          q: '*SRE {:d}'
        specs:
          min: 0
          max: 255
          type: int
      memory_import:
        default: ''
        getter:
          q: 'MMEMory:IMPort?'
          r: '{:s}'
        setter:
          q: 'MMEMory:IMPort {:s}'<|MERGE_RESOLUTION|>--- conflicted
+++ resolved
@@ -24,61 +24,7 @@
       - q: '*CLS'
       - q: AWGControl:CONFigure:CNUMber?
         r: '2'
-    error:
-      status_register:
-        - q: '*ESR?'
-          command_error: 32
-          query_error: 4
-      error_queue:
-        - q: SYSTEM:ERROR?
-          default: 0,"No error"
-          command_error: 1, "Command error"
-    properties:
-      sre:
-        default: 0
-        getter:
-          q: '*SRE?'
-          r: '{:d}'
-        setter:
-          q: '*SRE {:d}'
-        specs:
-          min: 0
-          max: 255
-          type: int
-<<<<<<< HEAD
-      memory_import:
-        default: ''
-        getter:
-          q: 'MMEMory:IMPort?'
-          r: '{:s}'
-        setter:
-          q: 'MMEMory:IMPort {:s}'
-  awg7122c06:
-=======
-  awg7122copt06:
->>>>>>> e11f78fb
-    eom:
-      USB INSTR:
-        q: "\n"
-        r: "\n"
-      TCPIP INSTR:
-        q: "\n"
-        r: "\n"
-      TCPIP SOCKET:
-        q: "\n"
-        r: "\n"
-    dialogues:
-      - q: '*IDN?'
-        r: TEKTRONIX,AWG7122C,B010123,SCPI:99.0 FW:3.0.136.602
-      - q: '*OPC'
-      - q: '*OPC?'
-        r: '1'
-      - q: '*OPT?'
-        r: '06'
-      - q: '*RST'
-      - q: '*CLS'
-      - q: AWGControl:CONFigure:CNUMber?
-        r: '2'
+      - q: 'MMEMory:IMPort '
     error:
       status_register:
         - q: '*ESR?'
@@ -103,7 +49,59 @@
       memory_import:
         default: ''
         getter:
-          q: 'MMEMory:IMPort?'
+          q: MMEMory:IMPort?
           r: '{:s}'
         setter:
-          q: 'MMEMory:IMPort {:s}'+          q: MMEMory:IMPort {:s}
+  awg7122copt06:
+    eom:
+      USB INSTR:
+        q: "\n"
+        r: "\n"
+      TCPIP INSTR:
+        q: "\n"
+        r: "\n"
+      TCPIP SOCKET:
+        q: "\n"
+        r: "\n"
+    dialogues:
+      - q: '*IDN?'
+        r: TEKTRONIX,AWG7122C,B010123,SCPI:99.0 FW:3.0.136.602
+      - q: '*OPC'
+      - q: '*OPC?'
+        r: '1'
+      - q: '*OPT?'
+        r: '06'
+      - q: '*RST'
+      - q: '*CLS'
+      - q: AWGControl:CONFigure:CNUMber?
+        r: '2'
+      - q: 'MMEMory:IMPort '
+    error:
+      status_register:
+        - q: '*ESR?'
+          command_error: 32
+          query_error: 4
+      error_queue:
+        - q: SYSTEM:ERROR?
+          default: 0,"No error"
+          command_error: 1, "Command error"
+    properties:
+      sre:
+        default: 0
+        getter:
+          q: '*SRE?'
+          r: '{:d}'
+        setter:
+          q: '*SRE {:d}'
+        specs:
+          min: 0
+          max: 255
+          type: int
+      memory_import:
+        default: ''
+        getter:
+          q: MMEMory:IMPort?
+          r: '{:s}'
+        setter:
+          q: MMEMory:IMPort {:s}