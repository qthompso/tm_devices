--- conflicted
+++ resolved
@@ -19,11 +19,7 @@
       - q: '*OPC?'
         r: '1'
       - q: '*OPT?'
-<<<<<<< HEAD
-        r: 50,HV
-=======
         r: 50,SEQ
->>>>>>> 848605e9
       - q: '*RST'
       - q: '*CLS'
       - q: '*WAI'
@@ -34,123 +30,6 @@
       - q: WLISt:LIST?
         r: '"*Triangle960,*Triangle1000,*Triangle100,*Triangle10,*Square960,*Square1000,*Square100,*Square10,*Sine960,*Sine3600,*Sine360,*Sine36,*Sine1000,*Sine100,*Sine10,*Ramp96
           0,*Ramp1000,*Ramp100,*Ramp10,*DC"'
-<<<<<<< HEAD
-    error:
-      status_register:
-        - q: '*ESR?'
-          command_error: 32
-          query_error: 4
-      error_queue:
-        - q: SYSTEM:ERROR?
-          default: 0,"No error"
-          command_error: 1, "Command error"
-    properties:
-      sre:
-        default: 0
-        getter:
-          q: '*SRE?'
-          r: '{:d}'
-        setter:
-          q: '*SRE {:d}'
-        specs:
-          min: 0
-          max: 255
-          type: int
-      output_1_state:
-        default: 0
-        getter:
-          q: OUTPUT1:STATE?
-          r: '{:d}'
-        setter:
-          q: OUTPUT1:STATE {:d}
-        specs:
-          valid: [0, 1]
-          type: int
-      clock_srate:
-        default: 5000000000.0
-        getter:
-          q: CLOCK:SRATE?
-          r: '{:f}'
-        setter:
-          q: CLOCK:SRATE {:f}
-        specs:
-          min: 300.0
-          max: 5000000000.0
-          type: float
-      source1_waveform:
-        default: ''
-        getter:
-          q: SOURCE1:WAVEFORM?
-          r: '{:s}'
-        setter:
-          q: SOURCE1:WAVEFORM {:s}
-      source1_amplitude:
-        default: 0.5
-        getter:
-          q: SOURCE1:VOLTAGE:AMPLITUDE?
-          r: '{:f}'
-        setter:
-          q: SOURCE1:VOLTAGE:AMPLITUDE {:f}
-        specs:
-          min: 0.1
-          max: 2.0
-          type: float
-      source1_offset:
-        default: 0.0
-        getter:
-          q: SOURCE1:VOLTAGE:OFFSET?
-          r: '{:f}'
-        setter:
-          q: SOURCE1:VOLTAGE:OFFSET {:f}
-        specs:
-          min: -0.5
-          max: 0.5
-          type: float
-      rstate:
-        default: 2
-        getter:
-          q: AWGControl:RSTate?
-          r: '{:d}'
-        setter:
-          q: AWGControl:RSTate {:d}
-        specs:
-          type: int
-      memory_import:
-        default: ''
-        getter:
-          q: MMEMory:IMPort?
-          r: '{:s}'
-        setter:
-          q: MMEMory:IMPort {:s}
-  awg5200opt25:
-    eom:
-      USB INSTR:
-        q: "\n"
-        r: "\n"
-      TCPIP INSTR:
-        q: "\n"
-        r: "\n"
-      TCPIP SOCKET:
-        q: "\n"
-        r: "\n"
-    dialogues:
-      - q: '*IDN?'
-        r: TEKTRONIX,AWG5204,SERIAL1,FV:6.3.0080.0
-      - q: '*OPC'
-      - q: '*OPC?'
-        r: '1'
-      - q: '*OPT?'
-        r: 25,DC
-      - q: '*RST'
-      - q: '*CLS'
-      - q: AWGControl:CONFigure:CNUMber?
-        r: '4'
-      - q: 'MMEMory:IMPort '
-      - q: WLISt:LIST?
-        r: '"*Triangle960,*Triangle1000,*Triangle100,*Triangle10,*Square960,*Square1000,*Square100,*Square10,*Sine960,*Sine3600,*Sine360,*Sine36,*Sine1000,*Sine100,*Sine10,*Ramp96
-          0,*Ramp1000,*Ramp100,*Ramp10,*DC"'
-=======
->>>>>>> 848605e9
     error:
       status_register:
         - q: '*ESR?'
