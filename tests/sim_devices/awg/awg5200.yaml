---
spec: '1.1'
devices:
  awg5200opt50:
    eom:
      USB INSTR:
        q: "\n"
        r: "\n"
      TCPIP INSTR:
        q: "\n"
        r: "\n"
      TCPIP SOCKET:
        q: "\n"
        r: "\n"
    dialogues:
      - q: '*IDN?'
        r: TEKTRONIX,AWG5204,SERIAL1,FV:6.3.0080.0
      - q: '*OPC'
      - q: '*OPC?'
        r: '1'
      - q: '*OPT?'
        r: '50'
      - q: '*RST'
      - q: '*CLS'
      - q: '*WAI'
      - q: AWGControl:CONFigure:CNUMber?
        r: '4'
      - q: 'AWGCONTROL:RUN'
    error:
      status_register:
        - q: '*ESR?'
          command_error: 32
          query_error: 4
      error_queue:
        - q: SYSTEM:ERROR?
          default: 0,"No error"
          command_error: 1, "Command error"
    properties:
      sre:
        default: 0
        getter:
          q: '*SRE?'
          r: '{:d}'
        setter:
          q: '*SRE {:d}'
        specs:
          min: 0
          max: 255
          type: int
<<<<<<< HEAD
      output_1_state:
        default: 0
        getter:
          q: OUTPUT1:STATE?
          r: '{:d}'
        setter:
          q: OUTPUT1:STATE {:d}
        specs:
          valid: [ 0, 1 ]
          type: int
      clock_srate:
        default: 5000000000.0
        getter:
          q: CLOCK:SRATE?
          r: '{:f}'
        setter:
          q: CLOCK:SRATE {:f}
        specs:
          min: 300.0
          max: 5000000000.0
          type: float
      source1_waveform:
        default: ""
        getter:
          q: SOURCE1:WAVEFORM?
          r: '{:s}'
        setter:
          q: SOURCE1:WAVEFORM {:s}
      source1_amplitude:
        default: 0.5
        getter:
          q: SOURCE1:VOLTAGE:AMPLITUDE?
          r: '{:f}'
        setter:
          q: SOURCE1:VOLTAGE:AMPLITUDE {:f}
        specs:
          min: 0.1
          max: 2.0
          type: float
      source1_offset:
        default: 0.0
        getter:
          q: SOURCE1:VOLTAGE:OFFSET?
          r: '{:f}'
        setter:
          q: SOURCE1:VOLTAGE:OFFSET {:f}
        specs:
          min: -0.5
          max: 0.5
          type: float
      rstate:
        default: 2
        getter:
          q: AWGControl:RSTate?
          r: '{:d}'
        setter:
          q: AWGControl:RSTate {:d}
        specs:
          type: int
      memory_import:
        default: ''
        getter:
          q: 'MMEMory:IMPort?'
          r: '{:s}'
        setter:
          q: 'MMEMory:IMPort {:s}'
  awg520025:
=======
  awg5200opt25:
>>>>>>> e11f78fb
    eom:
      USB INSTR:
        q: "\n"
        r: "\n"
      TCPIP INSTR:
        q: "\n"
        r: "\n"
      TCPIP SOCKET:
        q: "\n"
        r: "\n"
    dialogues:
      - q: '*IDN?'
        r: TEKTRONIX,AWG5204,SERIAL1,FV:6.3.0080.0
      - q: '*OPC'
      - q: '*OPC?'
        r: '1'
      - q: '*OPT?'
        r: '25'
      - q: '*RST'
      - q: '*CLS'
      - q: AWGControl:CONFigure:CNUMber?
        r: '4'
    error:
      status_register:
        - q: '*ESR?'
          command_error: 32
          query_error: 4
      error_queue:
        - q: SYSTEM:ERROR?
          default: 0,"No error"
          command_error: 1, "Command error"
    properties:
      sre:
        default: 0
        getter:
          q: '*SRE?'
          r: '{:d}'
        setter:
          q: '*SRE {:d}'
        specs:
          min: 0
          max: 255
          type: int<|MERGE_RESOLUTION|>--- conflicted
+++ resolved
@@ -25,7 +25,8 @@
       - q: '*WAI'
       - q: AWGControl:CONFigure:CNUMber?
         r: '4'
-      - q: 'AWGCONTROL:RUN'
+      - q: 'MMEMory:IMPort '
+      - q: AWGCONTROL:RUN
     error:
       status_register:
         - q: '*ESR?'
@@ -47,7 +48,6 @@
           min: 0
           max: 255
           type: int
-<<<<<<< HEAD
       output_1_state:
         default: 0
         getter:
@@ -56,7 +56,7 @@
         setter:
           q: OUTPUT1:STATE {:d}
         specs:
-          valid: [ 0, 1 ]
+          valid: [0, 1]
           type: int
       clock_srate:
         default: 5000000000.0
@@ -70,7 +70,7 @@
           max: 5000000000.0
           type: float
       source1_waveform:
-        default: ""
+        default: ''
         getter:
           q: SOURCE1:WAVEFORM?
           r: '{:s}'
@@ -110,14 +110,11 @@
       memory_import:
         default: ''
         getter:
-          q: 'MMEMory:IMPort?'
+          q: MMEMory:IMPort?
           r: '{:s}'
         setter:
-          q: 'MMEMory:IMPort {:s}'
-  awg520025:
-=======
+          q: MMEMory:IMPort {:s}
   awg5200opt25:
->>>>>>> e11f78fb
     eom:
       USB INSTR:
         q: "\n"
@@ -140,6 +137,7 @@
       - q: '*CLS'
       - q: AWGControl:CONFigure:CNUMber?
         r: '4'
+      - q: 'MMEMory:IMPort '
     error:
       status_register:
         - q: '*ESR?'
