---
spec: '1.1'
devices:
  awg5200opt50:
    eom:
      USB INSTR:
        q: "\n"
        r: "\n"
      TCPIP INSTR:
        q: "\n"
        r: "\n"
      TCPIP SOCKET:
        q: "\n"
        r: "\n"
    dialogues:
      - q: '*IDN?'
        r: TEKTRONIX,AWG5204,SERIAL1,FV:6.3.0080.0
      - q: '*OPC'
      - q: '*OPC?'
        r: '1'
      - q: '*OPT?'
<<<<<<< HEAD
        r: 50,SEQ
=======
        r: '50,HV'
>>>>>>> d544d523
      - q: '*RST'
      - q: '*CLS'
      - q: '*WAI'
      - q: AWGControl:CONFigure:CNUMber?
        r: '4'
      - q: 'MMEMory:IMPort '
      - q: AWGCONTROL:RUN
    error:
      status_register:
        - q: '*ESR?'
          command_error: 32
          query_error: 4
      error_queue:
        - q: SYSTEM:ERROR?
          default: 0,"No error"
          command_error: 1, "Command error"
    properties:
      sre:
        default: 0
        getter:
          q: '*SRE?'
          r: '{:d}'
        setter:
          q: '*SRE {:d}'
        specs:
          min: 0
          max: 255
          type: int
      output_1_state:
        default: 0
        getter:
          q: OUTPUT1:STATE?
          r: '{:d}'
        setter:
          q: OUTPUT1:STATE {:d}
        specs:
          valid: [0, 1]
          type: int
      clock_srate:
        default: 5000000000.0
        getter:
          q: CLOCK:SRATE?
          r: '{:f}'
        setter:
          q: CLOCK:SRATE {:f}
        specs:
          min: 300.0
          max: 5000000000.0
          type: float
      source1_waveform:
        default: ''
        getter:
          q: SOURCE1:WAVEFORM?
          r: '{:s}'
        setter:
          q: SOURCE1:WAVEFORM {:s}
      source1_amplitude:
        default: 0.5
        getter:
          q: SOURCE1:VOLTAGE:AMPLITUDE?
          r: '{:f}'
        setter:
          q: SOURCE1:VOLTAGE:AMPLITUDE {:f}
        specs:
          min: 0.1
          max: 2.0
          type: float
      source1_offset:
        default: 0.0
        getter:
          q: SOURCE1:VOLTAGE:OFFSET?
          r: '{:f}'
        setter:
          q: SOURCE1:VOLTAGE:OFFSET {:f}
        specs:
          min: -0.5
          max: 0.5
          type: float
      rstate:
        default: 2
        getter:
          q: AWGControl:RSTate?
          r: '{:d}'
        setter:
          q: AWGControl:RSTate {:d}
        specs:
          type: int
      memory_import:
        default: ''
        getter:
          q: MMEMory:IMPort?
          r: '{:s}'
        setter:
          q: MMEMory:IMPort {:s}
      output1_path:
        default: DCHB
        getter:
          q: OUTPUT1:PATH?
          r: '{:s}'
        setter:
          q: OUTPUT1:PATH {:s}
        specs:
          type: str
          valid: [DCHB, DCHV, ACD]
      mmemory_open_sasset:
        default: ''
        setter:
          q: MMEMORY:OPEN:SASSET "{:s}"
      mmemory_open_sasset_waveform:
        default: ''
        setter:
          q: MMEMORY:OPEN:SASSET:WAVEFORM "{:s}", "{:s}"
  awg5200opt25:
    eom:
      USB INSTR:
        q: "\n"
        r: "\n"
      TCPIP INSTR:
        q: "\n"
        r: "\n"
      TCPIP SOCKET:
        q: "\n"
        r: "\n"
    dialogues:
      - q: '*IDN?'
        r: TEKTRONIX,AWG5204,SERIAL1,FV:6.3.0080.0
      - q: '*OPC'
      - q: '*OPC?'
        r: '1'
      - q: '*OPT?'
        r: '25,DC'
      - q: '*RST'
      - q: '*CLS'
      - q: AWGControl:CONFigure:CNUMber?
        r: '4'
      - q: 'MMEMory:IMPort '
    error:
      status_register:
        - q: '*ESR?'
          command_error: 32
          query_error: 4
      error_queue:
        - q: SYSTEM:ERROR?
          default: 0,"No error"
          command_error: 1, "Command error"
    properties:
      sre:
        default: 0
        getter:
          q: '*SRE?'
          r: '{:d}'
        setter:
          q: '*SRE {:d}'
        specs:
          min: 0
          max: 255
          type: int
      mmemory_open_sasset:
        default: ''
        setter:
          q: MMEMORY:OPEN:SASSET {:s}<|MERGE_RESOLUTION|>--- conflicted
+++ resolved
@@ -19,11 +19,7 @@
       - q: '*OPC?'
         r: '1'
       - q: '*OPT?'
-<<<<<<< HEAD
         r: 50,SEQ
-=======
-        r: '50,HV'
->>>>>>> d544d523
       - q: '*RST'
       - q: '*CLS'
       - q: '*WAI'
@@ -154,7 +150,7 @@
       - q: '*OPC?'
         r: '1'
       - q: '*OPT?'
-        r: '25,DC'
+        r: 25,DC
       - q: '*RST'
       - q: '*CLS'
       - q: AWGControl:CONFigure:CNUMber?
@@ -181,7 +177,77 @@
           min: 0
           max: 255
           type: int
+      clock_srate:
+        default: 5000000000.0
+        getter:
+          q: CLOCK:SRATE?
+          r: '{:f}'
+        setter:
+          q: CLOCK:SRATE {:f}
+        specs:
+          min: 300.0
+          max: 5000000000.0
+          type: float
+      source1_waveform:
+        default: ''
+        getter:
+          q: SOURCE1:WAVEFORM?
+          r: '{:s}'
+        setter:
+          q: SOURCE1:WAVEFORM {:s}
+      source1_amplitude:
+        default: 0.5
+        getter:
+          q: SOURCE1:VOLTAGE:AMPLITUDE?
+          r: '{:f}'
+        setter:
+          q: SOURCE1:VOLTAGE:AMPLITUDE {:f}
+        specs:
+          min: 0.1
+          max: 2.0
+          type: float
+      source1_offset:
+        default: 0.0
+        getter:
+          q: SOURCE1:VOLTAGE:OFFSET?
+          r: '{:f}'
+        setter:
+          q: SOURCE1:VOLTAGE:OFFSET {:f}
+        specs:
+          min: -0.5
+          max: 0.5
+          type: float
+      rstate:
+        default: 2
+        getter:
+          q: AWGControl:RSTate?
+          r: '{:d}'
+        setter:
+          q: AWGControl:RSTate {:d}
+        specs:
+          type: int
+      memory_import:
+        default: ''
+        getter:
+          q: MMEMory:IMPort?
+          r: '{:s}'
+        setter:
+          q: MMEMory:IMPort {:s}
+      output1_path:
+        default: DCHB
+        getter:
+          q: OUTPUT1:PATH?
+          r: '{:s}'
+        setter:
+          q: OUTPUT1:PATH {:s}
+        specs:
+          type: str
+          valid: [DCHB, DCHV, ACD]
       mmemory_open_sasset:
         default: ''
         setter:
-          q: MMEMORY:OPEN:SASSET {:s}+          q: MMEMORY:OPEN:SASSET "{:s}"
+      mmemory_open_sasset_waveform:
+        default: ''
+        setter:
+          q: MMEMORY:OPEN:SASSET:WAVEFORM "{:s}", "{:s}"