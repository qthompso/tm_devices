--- conflicted
+++ resolved
@@ -46,14 +46,7 @@
       memory_import:
         default: ''
         getter:
-<<<<<<< HEAD
-          q: 'MMEMory:IMPort?'
-          r: '{:s}'
-        setter:
-          q: 'MMEMory:IMPort {:s}'
-=======
           q: MMEMory:IMPort?
           r: '{:s}'
         setter:
-          q: MMEMory:IMPort {:s}
->>>>>>> 848605e9
+          q: MMEMory:IMPort {:s}