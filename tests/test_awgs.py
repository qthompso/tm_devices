--- conflicted
+++ resolved
@@ -73,16 +73,28 @@
         memory_max_record_length=16200000,
         memory_min_record_length=1,
     )
-<<<<<<< HEAD
     assert awg520050.opt_string == "50,SEQ"
-=======
-    assert awg520050.opt_string == "50,HV"
->>>>>>> d544d523
     awg520050_constraints = awg520050.get_waveform_constraints(SignalSourceFunctionsAWG.SIN)
     min_smaple_50 = 300.0
     max_sample_50 = 5.0e9
     assert awg520050_constraints == ExtendedSourceDeviceConstants(
-        amplitude_range=ParameterBounds(lower=25.0e-3, upper=750.0e-3),
+        amplitude_range=ParameterBounds(lower=0.1, upper=2.0),
+        offset_range=ParameterBounds(lower=-0.5, upper=0.5),
+        frequency_range=ParameterBounds(lower=min_smaple_50 / 3600.0, upper=max_sample_50 / 10.0),
+        sample_rate_range=ParameterBounds(lower=min_smaple_50, upper=max_sample_50),
+        square_duty_cycle_range=None,
+        pulse_width_range=None,
+        ramp_symmetry_range=None,
+    )
+
+    awg520050_constraints = awg520050.get_waveform_constraints(
+        SignalSourceFunctionsAWG.SIN,
+        output_path="DCHV",
+    )
+    min_smaple_50 = 300.0
+    max_sample_50 = 5.0e9
+    assert awg520050_constraints == ExtendedSourceDeviceConstants(
+        amplitude_range=ParameterBounds(lower=10.0e-3, upper=5.0),
         offset_range=ParameterBounds(lower=-2.0, upper=2.0),
         frequency_range=ParameterBounds(lower=min_smaple_50 / 3600.0, upper=max_sample_50 / 10.0),
         sample_rate_range=ParameterBounds(lower=min_smaple_50, upper=max_sample_50),
@@ -90,7 +102,7 @@
         pulse_width_range=None,
         ramp_symmetry_range=None,
     )
-<<<<<<< HEAD
+
     # Set output path as default.
     default_path = SignalSourceOutputPaths.DCHB
     awg520050.source_channel["SOURCE1"].set_output_path()
@@ -124,31 +136,10 @@
             "unittest.txt",
             "*SINE100",
         )
-=======
-
-
-    awg520050_constraints = awg520050.get_waveform_constraints(
-        SignalSourceFunctionsAWG.SIN,
-        output_path="DCHV",
-    )
-    min_smaple_50 = 300.0
-    max_sample_50 = 5.0e9
-    assert awg520050_constraints == ExtendedSourceDeviceConstants(
-        amplitude_range=ParameterBounds(lower=10.0e-3, upper=5.0),
-        offset_range=ParameterBounds(lower=-2.0, upper=2.0),
-        frequency_range=ParameterBounds(lower=min_smaple_50 / 3600.0, upper=max_sample_50 / 10.0),
-        sample_rate_range=ParameterBounds(lower=min_smaple_50, upper=max_sample_50),
-        square_duty_cycle_range=None,
-        pulse_width_range=None,
-        ramp_symmetry_range=None,
-    )
->>>>>>> d544d523
 
     awg520025 = device_manager.add_awg("awg5200opt25-hostname", alias="awg520025")
     assert awg520025.opt_string == "25,DC"
-    awg520025_constraints = awg520025.get_waveform_constraints(
-        waveform_length=500,
-    )
+    awg520025_constraints = awg520025.get_waveform_constraints(waveform_length=500)
     min_smaple_25 = 300.0
     max_sample_25 = 2.5e9
     assert awg520025_constraints == ExtendedSourceDeviceConstants(
@@ -241,6 +232,7 @@
     current_frequency = awg70ka150.query("SOURCE1:FREQUENCY?")
     assert float(current_frequency) == 500000000
 
+    # Load specific waveform.
     _ = capsys.readouterr().out  # throw away stdout
     awg70ka150_source_channel = cast(AWG70KAChannel, awg70ka150.source_channel["SOURCE1"])
     awg70ka150_source_channel.load_waveform(
@@ -255,6 +247,7 @@
     stdout = capsys.readouterr().out
     assert sasset_waveform_cmd in stdout
 
+    # Invalid file type for waveform file.
     with pytest.raises(ValueError, match=".txt is an invalid waveform file extension."):
         awg70ka150_source_channel.load_waveform(
             "unittest.txt",
@@ -262,7 +255,7 @@
         )
 
 
-def test_awg7k(device_manager: DeviceManager) -> None:
+def test_awg7k(device_manager: DeviceManager) -> None:  # pylint: disable=too-many-locals
     """Test the AWG7K driver.
 
     Args:
@@ -320,23 +313,14 @@
     awg5kc = device_manager.add_awg("awg5012c-hostname", alias="awg5kc")
     length_range = ParameterBounds(lower=960, upper=960)
     awg_list = [awg5k, awg5kb, awg5kc]
-
+    offset_range = ParameterBounds(lower=-2.25, upper=2.25)
     ampl_range = ParameterBounds(lower=20.0e-3, upper=4.5)
-    output_path = None
 
     for awg in awg_list:
         sample_range = ParameterBounds(lower=10.0e6, upper=int(awg.model[5]) * 600.0e6 + 600.0e6)
 
-        constraints = awg.get_waveform_constraints(
-            SignalSourceFunctionsAWG.CLOCK,
-            output_path=output_path
-        )
-        if not output_path:
-            offset_range = ParameterBounds(lower=-2.25, upper=2.25)
-        else:
-            offset_range = ParameterBounds(lower=-0.0, upper=0.0)
-
-        output_path = "1"
+        constraints = awg.get_waveform_constraints(SignalSourceFunctionsAWG.CLOCK)
+
         check_constraints(
             constraints,
             sample_range,
