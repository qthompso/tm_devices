--- conflicted
+++ resolved
@@ -163,13 +163,6 @@
         device_manager: The DeviceManager object.
         capsys: The captured stdout and stderr.
     """
-<<<<<<< HEAD
-    awg70ka150 = device_manager.add_awg("awg70001aopt150-hostname", alias="awg70ka150")
-    awg70ka225 = device_manager.add_awg("awg70002aopt225-hostname", alias="awg70ka225")
-    awg70ka216 = device_manager.add_awg("awg70002aopt216-hostname", alias="awg70ka216")
-    awg70kb208 = device_manager.add_awg("awg70002bopt208-hostname", alias="awg70kb208")
-=======
-    ampl_range = ParameterBounds(lower=0.125, upper=0.5)
     awg70ka150 = cast(
         AWG70KA, device_manager.add_awg("awg70001aopt150-hostname", alias="awg70ka150")
     )
@@ -182,7 +175,6 @@
     awg70kb208 = cast(
         AWG70KB, device_manager.add_awg("awg70002bopt208-hostname", alias="awg70kb208")
     )
->>>>>>> 3c02021f
     length_range = ParameterBounds(lower=10, upper=1000)
     min_smaple = 1.5e3
     awg_list = [awg70ka150, awg70ka225, awg70ka216, awg70kb208]
@@ -338,17 +330,7 @@
     for awg in awg_list:
         sample_range = ParameterBounds(lower=10.0e6, upper=int(awg.model[5]) * 600.0e6 + 600.0e6)
 
-<<<<<<< HEAD
-        constraints = awg.get_waveform_constraints(
-            SignalSourceFunctionsAWG.CLOCK, output_path=output_path
-        )
-        if not output_path:
-            offset_range = ParameterBounds(lower=-2.25, upper=2.25)
-        else:
-            offset_range = ParameterBounds(lower=-0.0, upper=0.0)
-=======
         constraints = awg.get_waveform_constraints(SignalSourceFunctionsAWG.CLOCK)
->>>>>>> 3c02021f
 
         check_constraints(
             constraints,
