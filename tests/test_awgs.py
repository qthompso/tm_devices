# pyright: reportPrivateUsage=none
"""Test the AWGs."""
from typing import cast, Optional

import pytest

from tm_devices import DeviceManager
<<<<<<< HEAD
=======
from tm_devices.drivers import (
    AWG5K,
    AWG5KB,
    AWG5KC,
    AWG7K,
    AWG7KB,
    AWG7KC,
    AWG70KA,
    AWG70KB,
    AWG5200,
)
>>>>>>> 848605e9
from tm_devices.drivers.pi.signal_generators.awgs.awg import (
    AWGSourceDeviceConstants,
    ExtendedSourceDeviceConstants,
    ParameterBounds,
<<<<<<< HEAD
    SignalSourceFunctionsAWG,
)
=======
    SignalGeneratorFunctionsAWG,
)
from tm_devices.helpers import SignalGeneratorOutputPaths5200, SignalGeneratorOutputPathsNon5200
>>>>>>> 848605e9


def check_constraints(
    constraint: ExtendedSourceDeviceConstants,
    sample_range: ParameterBounds,
    amplitude_range: ParameterBounds,
    offset_range: ParameterBounds,
    length_range: ParameterBounds,
) -> None:
    """Check to see if the waveform constraints are correct.

    Args:
        constraint: The constraints to verify.
        sample_range: The wanted sample range.
        amplitude_range: The wanted amplitude range.
        offset_range: The wanted offset_range.
        length_range: The length range of the waveform.
    """
    assert constraint == ExtendedSourceDeviceConstants(
        amplitude_range=amplitude_range,
        offset_range=offset_range,
        frequency_range=ParameterBounds(
            lower=sample_range.lower / length_range.upper,
            upper=sample_range.upper / length_range.lower,
        ),
        sample_rate_range=sample_range,
        square_duty_cycle_range=None,
        pulse_width_range=None,
        ramp_symmetry_range=None,
    )


def test_awg5200(device_manager: DeviceManager, capsys: pytest.CaptureFixture[str]) -> None:
    """Test the AWG5200 driver.

    Args:
        device_manager: The DeviceManager object.
        capsys: The captured stdout and stderr.
    """
<<<<<<< HEAD
    awg520050 = device_manager.add_awg("awg5200opt50-hostname", alias="awg520050")
=======
    awg520050 = cast(AWG5200, device_manager.add_awg("awg5200opt50-hostname", alias="awg520050"))
    awg520025 = cast(AWG5200, device_manager.add_awg("awg5200opt25-hostname", alias="awg520025"))
>>>>>>> 848605e9
    assert id(device_manager.get_awg(number_or_alias="awg520050")) == id(awg520050)
    assert id(device_manager.get_awg(number_or_alias=awg520050.device_number)) == id(awg520050)
    assert awg520050.total_channels == 4
    assert awg520050.all_channel_names_list == ("SOURCE1", "SOURCE2", "SOURCE3", "SOURCE4")
    awg520050.write("*SRE 256")
    awg520050.expect_esr(32, '1, "Command error"\n0,"No error"')
    with pytest.raises(AssertionError):
        awg520050.expect_esr(32, '1, Command error\n0,"No error"')
    awg520050.load_waveform("test", "file_path.txt", "TXT")
    assert 'MMEMory:IMPort "test", "file_path.txt", TXT' in capsys.readouterr().out
    awg520050.load_waveform("test", '"file_path.txt"', "TXT")
    assert 'MMEMory:IMPort "test", "file_path.txt", TXT' in capsys.readouterr().out
    assert awg520050.source_device_constants == AWGSourceDeviceConstants(
        memory_page_size=1,
        memory_max_record_length=16200000,
        memory_min_record_length=1,
    )
<<<<<<< HEAD
    assert awg520050.opt_string == "50,HV"
    awg520050_constraints = awg520050.get_waveform_constraints(SignalSourceFunctionsAWG.SIN)
=======
    assert awg520050.opt_string == "50,SEQ"
    awg520050_constraints = awg520050.get_waveform_constraints(SignalGeneratorFunctionsAWG.SIN)
>>>>>>> 848605e9
    min_smaple_50 = 300.0
    max_sample_50 = 5.0e9
    assert awg520050_constraints == ExtendedSourceDeviceConstants(
        amplitude_range=ParameterBounds(lower=25.0e-3, upper=750.0e-3),
        offset_range=ParameterBounds(lower=-2.0, upper=2.0),
        frequency_range=ParameterBounds(lower=min_smaple_50 / 3600.0, upper=max_sample_50 / 10.0),
        sample_rate_range=ParameterBounds(lower=min_smaple_50, upper=max_sample_50),
        square_duty_cycle_range=None,
        pulse_width_range=None,
        ramp_symmetry_range=None,
    )

    awg520050_constraints = awg520050.get_waveform_constraints(
<<<<<<< HEAD
        SignalSourceFunctionsAWG.SIN,
        output_path="DCHV",
=======
        SignalGeneratorFunctionsAWG.SIN,
        output_signal_path=awg520050.OutputSignalPath.DCHV,
>>>>>>> 848605e9
    )
    min_smaple_50 = 300.0
    max_sample_50 = 5.0e9
    assert awg520050_constraints == ExtendedSourceDeviceConstants(
        amplitude_range=ParameterBounds(lower=10.0e-3, upper=5.0),
        offset_range=ParameterBounds(lower=-2.0, upper=2.0),
        frequency_range=ParameterBounds(lower=min_smaple_50 / 3600.0, upper=max_sample_50 / 10.0),
        sample_rate_range=ParameterBounds(lower=min_smaple_50, upper=max_sample_50),
        square_duty_cycle_range=None,
        pulse_width_range=None,
        ramp_symmetry_range=None,
    )

<<<<<<< HEAD
    awg520025 = device_manager.add_awg("awg5200opt25-hostname", alias="awg520025")
    assert awg520025.opt_string == "25,DC"
    awg520025_constraints = awg520025.get_waveform_constraints(
        waveform_length=500,
    )
=======
    # Set output signal path as default.
    default_path = awg520050.OutputSignalPath.DCHB
    awg520050.source_channel["SOURCE1"].set_output_signal_path()
    output_path = awg520050.query("OUTPUT1:PATH?")
    assert output_path == default_path.value

    _ = capsys.readouterr().out  # throw away stdout
    awg520050.load_waveform_from_set(
        "*SINE100",
        awg520050.sample_waveform_set_file,
    )
    sasset_waveform_cmd = (
        "MMEMORY:OPEN:SASSET:WAVEFORM "
        '"C:\\\\Program Files\\\\Tektronix\\\\AWG5200\\\\Samples\\\\AWG5k7k Predefined Waveforms'
        '.awgx", "*SINE100"'
    )
    stdout = capsys.readouterr().out
    assert sasset_waveform_cmd in stdout

    # Invalid file type for waveform file.
    with pytest.raises(ValueError, match=".txt is an invalid waveform file extension."):
        awg520050.load_waveform_set(
            "unittest.txt",
        )

    assert awg520025.opt_string == "25,DC"
    awg520025_constraints = awg520025.get_waveform_constraints(waveform_length=500)
>>>>>>> 848605e9
    min_smaple_25 = 300.0
    max_sample_25 = 2.5e9
    assert awg520025_constraints == ExtendedSourceDeviceConstants(
        amplitude_range=ParameterBounds(lower=25.0e-3, upper=1.5),
        offset_range=ParameterBounds(lower=-2.0, upper=2.0),
        frequency_range=ParameterBounds(lower=min_smaple_25 / 500.0, upper=max_sample_25 / 500.0),
        sample_rate_range=ParameterBounds(lower=min_smaple_25, upper=max_sample_25),
        square_duty_cycle_range=None,
        pulse_width_range=None,
        ramp_symmetry_range=None,
    )
    error = "AWG Constraints require exclusively function or waveform_length."
    with pytest.raises(ValueError, match=error):
        awg520025.get_waveform_constraints()

<<<<<<< HEAD

def test_awg70k(device_manager: DeviceManager) -> None:  # pylint: disable=too-many-locals
=======
    with pytest.raises(ValueError, match="Output state value must be 0 or 1."):
        awg520025.source_channel["SOURCE1"].set_state(-1)


def test_awg70k(  # noqa: PLR0915  # pylint: disable=too-many-locals
    device_manager: DeviceManager, capsys: pytest.CaptureFixture[str]
) -> None:
>>>>>>> 848605e9
    """Test the AWG70K driver.

    Args:
        device_manager: The DeviceManager object.
<<<<<<< HEAD
    """
    awg70ka150 = device_manager.add_awg("awg70001aopt150-hostname", alias="awg70ka150")
    awg70ka225 = device_manager.add_awg("awg70002aopt225-hostname", alias="awg70ka225")
    awg70ka216 = device_manager.add_awg("awg70002aopt216-hostname", alias="awg70ka216")
    awg70kb208 = device_manager.add_awg("awg70002bopt208-hostname", alias="awg70kb208")
    length_range = ParameterBounds(lower=10, upper=1000)
    min_smaple = 1.5e3
    awg_list = [awg70ka150, awg70ka225, awg70ka216, awg70kb208]
    output_path = None
=======
        capsys: The captured stdout and stderr.
    """
    awg70ka150 = cast(
        AWG70KA, device_manager.add_awg("awg70001aopt150-hostname", alias="awg70ka150")
    )
    awg70ka225 = cast(
        AWG70KA, device_manager.add_awg("awg70002aopt225-hostname", alias="awg70ka225")
    )
    awg70ka216 = cast(
        AWG70KA, device_manager.add_awg("awg70002aopt216-hostname", alias="awg70ka216")
    )
    awg70kb208 = cast(
        AWG70KB, device_manager.add_awg("awg70002bopt208-hostname", alias="awg70kb208")
    )
    length_range = ParameterBounds(lower=10, upper=1000)
    min_smaple = 1.5e3
    awg_list = [awg70ka150, awg70ka225, awg70ka216, awg70kb208]
    output_path: Optional[SignalGeneratorOutputPathsNon5200] = None
>>>>>>> 848605e9
    for awg in awg_list:
        option = awg.alias[-3:]
        assert awg.opt_string == option

        if not output_path:
            offset_range = ParameterBounds(lower=-0.0, upper=0.0)
            ampl_range = ParameterBounds(lower=0.125, upper=0.5)
        else:
            offset_range = ParameterBounds(lower=-0.4, upper=0.8)
            ampl_range = ParameterBounds(lower=31.0e-3, upper=1.2)

        constraints = awg.get_waveform_constraints(
<<<<<<< HEAD
            SignalSourceFunctionsAWG.RAMP,
            output_path=output_path,
        )

        output_path = "DCA"
=======
            SignalGeneratorFunctionsAWG.RAMP,
            output_signal_path=output_path,
        )

        output_path = awg.OutputSignalPath.DCA
>>>>>>> 848605e9

        sample_range = ParameterBounds(lower=min_smaple, upper=int(option[1:3]) * 1.0e9)
        check_constraints(
            constraints,
            sample_range,
            ampl_range,
            offset_range,
            length_range,
        )

<<<<<<< HEAD
    awg70ka150.source_channel["SOURCE1"].set_offset(2.0)
    current_high = float(awg70ka150.query("SOURCE1:VOLTAGE:HIGH?"))
    current_low = float(awg70ka150.query("SOURCE1:VOLTAGE:LOW?"))
    current_amplitude = current_high - current_low
    offset = current_high - (current_amplitude / 2)
    assert offset == 2.0

    awg70ka150.source_channel["SOURCE1"].set_amplitude(4.0)
    current_high = float(awg70ka150.query("SOURCE1:VOLTAGE:HIGH?"))
    current_low = float(awg70ka150.query("SOURCE1:VOLTAGE:LOW?"))
    current_amplitude = current_high - current_low
    assert current_amplitude == 4.0
=======
    # Invalid output signal path.
    with pytest.raises(ValueError, match="DCHB is an invalid output signal path for AWG70001."):
        awg70ka150.source_channel["SOURCE1"].set_output_signal_path(
            SignalGeneratorOutputPaths5200.DCHB
        )

    # Set default output signal path (will try DCA and succeed).
    awg70ka150.source_channel["SOURCE1"].set_output_signal_path()
    output_path_query = awg70ka150.query("OUTPUT1:PATH?")
    assert output_path_query == awg70ka150.OutputSignalPath.DCA.value

    # Set output signal path to DIR.
    awg70ka150.source_channel["SOURCE1"].set_output_signal_path(awg70ka150.OutputSignalPath.DIR)
    output_path_query = awg70ka150.query("OUTPUT1:PATH?")
    assert output_path_query == SignalGeneratorOutputPathsNon5200.DIR.value
    # Cannot set offset with output signal path set to DIR.
    with pytest.raises(
        ValueError,
        match="The offset can only be set with an output signal path of DCA.",
    ):
        awg70ka150.source_channel["SOURCE1"].set_offset(0.1)

    # Even with output signal path set to DIR, no errors raised because offset is being set to 0.
    _ = capsys.readouterr().out  # throw away stdout
    awg70ka150.source_channel["SOURCE1"].set_offset(0)
    stdout = capsys.readouterr().out
    assert "SOURCE1:VOLTAGE:OFFSET" not in stdout

    # DCA as output signal path.
    awg70ka150.source_channel["SOURCE1"].set_output_signal_path(awg70ka150.OutputSignalPath.DCA)
    output_path_query = awg70ka150.query("OUTPUT1:PATH?")
    assert output_path_query == SignalGeneratorOutputPathsNon5200.DCA.value
    awg70ka150.source_channel["SOURCE1"].set_offset(0.1)
    offset = float(awg70ka150.query("SOURCE1:VOLTAGE:OFFSET?"))
    assert offset == 0.1
>>>>>>> 848605e9

    awg70ka150.source_channel["SOURCE1"].set_frequency(500000000)
    current_frequency = awg70ka150.query("SOURCE1:FREQUENCY?")
    assert float(current_frequency) == 500000000

<<<<<<< HEAD
=======
    # Load specific waveform.
    _ = capsys.readouterr().out  # throw away stdout
    awg70ka150.load_waveform_from_set(
        "*SINE100",
        awg70ka150.sample_waveform_set_file,
    )
    sasset_waveform_cmd = (
        "MMEMORY:OPEN:SASSET:WAVEFORM "
        '"C:\\\\Program Files\\\\Tektronix\\\\AWG70000\\\\Samples\\\\AWG5k7k Predefined Waveforms'
        '.awgx", "*SINE100"'
    )
    stdout = capsys.readouterr().out
    assert sasset_waveform_cmd in stdout

    # Invalid file type for waveform file.
    with pytest.raises(ValueError, match=".txt is an invalid waveform file extension."):
        awg70ka150.load_waveform_set(
            "unittest.txt",
        )

>>>>>>> 848605e9

def test_awg7k(device_manager: DeviceManager) -> None:  # pylint: disable=too-many-locals
    """Test the AWG7K driver.

    Args:
        device_manager: The DeviceManager object.
    """
<<<<<<< HEAD
    awg7k01 = device_manager.add_awg("awg7051opt01-hostname", alias="awg7k01")
    awg7k06 = device_manager.add_awg("awg7102opt06-hostname", alias="awg7k06")
    awg7kb02 = device_manager.add_awg("awg7062bopt02-hostname", alias="awg7kb02")
    awg7kb01 = device_manager.add_awg("awg7121bopt01-hostname", alias="awg7kb01")
    awg7kc06 = device_manager.add_awg("awg7082copt01-hostname", alias="awg7kc01")
    awg7kc01 = device_manager.add_awg("awg7122copt06-hostname", alias="awg7kc06")
    length_range = ParameterBounds(lower=10, upper=1000)
    awg_list = [awg7k01, awg7k06, awg7kb02, awg7kb01, awg7kc06, awg7kc01]

    output_path = None
=======
    awg7k01 = cast(AWG7K, device_manager.add_awg("awg7051opt01-hostname", alias="awg7k01"))
    awg7k06 = cast(AWG7K, device_manager.add_awg("awg7102opt06-hostname", alias="awg7k06"))
    awg7kb02 = cast(AWG7KB, device_manager.add_awg("awg7062bopt02-hostname", alias="awg7kb02"))
    awg7kb01 = cast(AWG7KB, device_manager.add_awg("awg7121bopt01-hostname", alias="awg7kb01"))
    awg7kc06 = cast(AWG7KC, device_manager.add_awg("awg7082copt01-hostname", alias="awg7kc01"))
    awg7kc01 = cast(AWG7KC, device_manager.add_awg("awg7122copt06-hostname", alias="awg7kc06"))
    length_range = ParameterBounds(lower=10, upper=1000)
    awg_list = [awg7k01, awg7k06, awg7kb02, awg7kb01, awg7kc06, awg7kc01]

    output_path: Optional[SignalGeneratorOutputPathsNon5200] = None
>>>>>>> 848605e9
    for awg in awg_list:
        option = awg.alias[-2:]
        assert awg.opt_string == option

        sample_range = ParameterBounds(lower=10.0e6, upper=int(awg.model[4:6]) * 1.0e9)

        if option in {"02", "06"}:
            ampl_range = ParameterBounds(lower=0.5, upper=1.0)
            offset_range = ParameterBounds(lower=-0.0, upper=0.0)
        else:
            if not output_path:
                offset_range = ParameterBounds(lower=-0.5, upper=0.5)
            else:
                offset_range = ParameterBounds(lower=-0.0, upper=0.0)

            ampl_range = ParameterBounds(lower=50.0e-3, upper=2.0)

        constraints = awg.get_waveform_constraints(
<<<<<<< HEAD
            SignalSourceFunctionsAWG.TRIANGLE,
            output_path=output_path,
        )
        output_path = "1"
=======
            SignalGeneratorFunctionsAWG.TRIANGLE,
            output_signal_path=output_path,
        )
        output_path = awg.OutputSignalPath.DIR
>>>>>>> 848605e9
        check_constraints(
            constraints,
            sample_range,
            ampl_range,
            offset_range,
            length_range,
        )


def test_awg5k(device_manager: DeviceManager) -> None:
    """Test the AWG5K driver.

    Args:
        device_manager: The DeviceManager object.
    """
<<<<<<< HEAD
    awg5k = device_manager.add_awg("awg5012-hostname", alias="awg5k")
    awg5kb = device_manager.add_awg("awg5002b-hostname", alias="awg5kb")
    awg5kc = device_manager.add_awg("awg5012c-hostname", alias="awg5kc")
    length_range = ParameterBounds(lower=960, upper=960)
    awg_list = [awg5k, awg5kb, awg5kc]

    ampl_range = ParameterBounds(lower=20.0e-3, upper=4.5)
    output_path = None
=======
    awg5k = cast(AWG5K, device_manager.add_awg("awg5012-hostname", alias="awg5k"))
    awg5kb = cast(AWG5KB, device_manager.add_awg("awg5002b-hostname", alias="awg5kb"))
    awg5kc = cast(AWG5KC, device_manager.add_awg("awg5012c-hostname", alias="awg5kc"))
    length_range = ParameterBounds(lower=960, upper=960)
    awg_list = [awg5k, awg5kb, awg5kc]
    offset_range = ParameterBounds(lower=-2.25, upper=2.25)
    ampl_range = ParameterBounds(lower=20.0e-3, upper=4.5)
>>>>>>> 848605e9

    for awg in awg_list:
        sample_range = ParameterBounds(lower=10.0e6, upper=int(awg.model[5]) * 600.0e6 + 600.0e6)

<<<<<<< HEAD
        constraints = awg.get_waveform_constraints(
            SignalSourceFunctionsAWG.CLOCK, output_path=output_path
        )
        if not output_path:
            offset_range = ParameterBounds(lower=-2.25, upper=2.25)
        else:
            offset_range = ParameterBounds(lower=-0.0, upper=0.0)

        output_path = "1"
=======
        constraints = awg.get_waveform_constraints(SignalGeneratorFunctionsAWG.CLOCK)

>>>>>>> 848605e9
        check_constraints(
            constraints,
            sample_range,
            ampl_range,
            offset_range,
            length_range,
<<<<<<< HEAD
        )
=======
        )

    # With DIR output signal path.
    constraints = awg5k.get_waveform_constraints(
        SignalGeneratorFunctionsAWG.CLOCK, output_signal_path=awg5k.OutputSignalPath.DIR
    )
    sample_range = ParameterBounds(lower=10.0e6, upper=int(awg5k.model[5]) * 600.0e6 + 600.0e6)
    offset_range = ParameterBounds(lower=0, upper=0)
    check_constraints(
        constraints,
        sample_range,
        ampl_range,
        offset_range,
        length_range,
    )
>>>>>>> 848605e9
<|MERGE_RESOLUTION|>--- conflicted
+++ resolved
@@ -5,8 +5,6 @@
 import pytest
 
 from tm_devices import DeviceManager
-<<<<<<< HEAD
-=======
 from tm_devices.drivers import (
     AWG5K,
     AWG5KB,
@@ -18,19 +16,13 @@
     AWG70KB,
     AWG5200,
 )
->>>>>>> 848605e9
 from tm_devices.drivers.pi.signal_generators.awgs.awg import (
     AWGSourceDeviceConstants,
     ExtendedSourceDeviceConstants,
     ParameterBounds,
-<<<<<<< HEAD
-    SignalSourceFunctionsAWG,
-)
-=======
     SignalGeneratorFunctionsAWG,
 )
 from tm_devices.helpers import SignalGeneratorOutputPaths5200, SignalGeneratorOutputPathsNon5200
->>>>>>> 848605e9
 
 
 def check_constraints(
@@ -70,12 +62,8 @@
         device_manager: The DeviceManager object.
         capsys: The captured stdout and stderr.
     """
-<<<<<<< HEAD
-    awg520050 = device_manager.add_awg("awg5200opt50-hostname", alias="awg520050")
-=======
     awg520050 = cast(AWG5200, device_manager.add_awg("awg5200opt50-hostname", alias="awg520050"))
     awg520025 = cast(AWG5200, device_manager.add_awg("awg5200opt25-hostname", alias="awg520025"))
->>>>>>> 848605e9
     assert id(device_manager.get_awg(number_or_alias="awg520050")) == id(awg520050)
     assert id(device_manager.get_awg(number_or_alias=awg520050.device_number)) == id(awg520050)
     assert awg520050.total_channels == 4
@@ -93,13 +81,8 @@
         memory_max_record_length=16200000,
         memory_min_record_length=1,
     )
-<<<<<<< HEAD
-    assert awg520050.opt_string == "50,HV"
-    awg520050_constraints = awg520050.get_waveform_constraints(SignalSourceFunctionsAWG.SIN)
-=======
     assert awg520050.opt_string == "50,SEQ"
     awg520050_constraints = awg520050.get_waveform_constraints(SignalGeneratorFunctionsAWG.SIN)
->>>>>>> 848605e9
     min_smaple_50 = 300.0
     max_sample_50 = 5.0e9
     assert awg520050_constraints == ExtendedSourceDeviceConstants(
@@ -113,13 +96,8 @@
     )
 
     awg520050_constraints = awg520050.get_waveform_constraints(
-<<<<<<< HEAD
-        SignalSourceFunctionsAWG.SIN,
-        output_path="DCHV",
-=======
         SignalGeneratorFunctionsAWG.SIN,
         output_signal_path=awg520050.OutputSignalPath.DCHV,
->>>>>>> 848605e9
     )
     min_smaple_50 = 300.0
     max_sample_50 = 5.0e9
@@ -133,13 +111,6 @@
         ramp_symmetry_range=None,
     )
 
-<<<<<<< HEAD
-    awg520025 = device_manager.add_awg("awg5200opt25-hostname", alias="awg520025")
-    assert awg520025.opt_string == "25,DC"
-    awg520025_constraints = awg520025.get_waveform_constraints(
-        waveform_length=500,
-    )
-=======
     # Set output signal path as default.
     default_path = awg520050.OutputSignalPath.DCHB
     awg520050.source_channel["SOURCE1"].set_output_signal_path()
@@ -167,7 +138,6 @@
 
     assert awg520025.opt_string == "25,DC"
     awg520025_constraints = awg520025.get_waveform_constraints(waveform_length=500)
->>>>>>> 848605e9
     min_smaple_25 = 300.0
     max_sample_25 = 2.5e9
     assert awg520025_constraints == ExtendedSourceDeviceConstants(
@@ -183,10 +153,6 @@
     with pytest.raises(ValueError, match=error):
         awg520025.get_waveform_constraints()
 
-<<<<<<< HEAD
-
-def test_awg70k(device_manager: DeviceManager) -> None:  # pylint: disable=too-many-locals
-=======
     with pytest.raises(ValueError, match="Output state value must be 0 or 1."):
         awg520025.source_channel["SOURCE1"].set_state(-1)
 
@@ -194,22 +160,10 @@
 def test_awg70k(  # noqa: PLR0915  # pylint: disable=too-many-locals
     device_manager: DeviceManager, capsys: pytest.CaptureFixture[str]
 ) -> None:
->>>>>>> 848605e9
     """Test the AWG70K driver.
 
     Args:
         device_manager: The DeviceManager object.
-<<<<<<< HEAD
-    """
-    awg70ka150 = device_manager.add_awg("awg70001aopt150-hostname", alias="awg70ka150")
-    awg70ka225 = device_manager.add_awg("awg70002aopt225-hostname", alias="awg70ka225")
-    awg70ka216 = device_manager.add_awg("awg70002aopt216-hostname", alias="awg70ka216")
-    awg70kb208 = device_manager.add_awg("awg70002bopt208-hostname", alias="awg70kb208")
-    length_range = ParameterBounds(lower=10, upper=1000)
-    min_smaple = 1.5e3
-    awg_list = [awg70ka150, awg70ka225, awg70ka216, awg70kb208]
-    output_path = None
-=======
         capsys: The captured stdout and stderr.
     """
     awg70ka150 = cast(
@@ -228,7 +182,6 @@
     min_smaple = 1.5e3
     awg_list = [awg70ka150, awg70ka225, awg70ka216, awg70kb208]
     output_path: Optional[SignalGeneratorOutputPathsNon5200] = None
->>>>>>> 848605e9
     for awg in awg_list:
         option = awg.alias[-3:]
         assert awg.opt_string == option
@@ -241,19 +194,11 @@
             ampl_range = ParameterBounds(lower=31.0e-3, upper=1.2)
 
         constraints = awg.get_waveform_constraints(
-<<<<<<< HEAD
-            SignalSourceFunctionsAWG.RAMP,
-            output_path=output_path,
-        )
-
-        output_path = "DCA"
-=======
             SignalGeneratorFunctionsAWG.RAMP,
             output_signal_path=output_path,
         )
 
         output_path = awg.OutputSignalPath.DCA
->>>>>>> 848605e9
 
         sample_range = ParameterBounds(lower=min_smaple, upper=int(option[1:3]) * 1.0e9)
         check_constraints(
@@ -264,20 +209,6 @@
             length_range,
         )
 
-<<<<<<< HEAD
-    awg70ka150.source_channel["SOURCE1"].set_offset(2.0)
-    current_high = float(awg70ka150.query("SOURCE1:VOLTAGE:HIGH?"))
-    current_low = float(awg70ka150.query("SOURCE1:VOLTAGE:LOW?"))
-    current_amplitude = current_high - current_low
-    offset = current_high - (current_amplitude / 2)
-    assert offset == 2.0
-
-    awg70ka150.source_channel["SOURCE1"].set_amplitude(4.0)
-    current_high = float(awg70ka150.query("SOURCE1:VOLTAGE:HIGH?"))
-    current_low = float(awg70ka150.query("SOURCE1:VOLTAGE:LOW?"))
-    current_amplitude = current_high - current_low
-    assert current_amplitude == 4.0
-=======
     # Invalid output signal path.
     with pytest.raises(ValueError, match="DCHB is an invalid output signal path for AWG70001."):
         awg70ka150.source_channel["SOURCE1"].set_output_signal_path(
@@ -313,14 +244,11 @@
     awg70ka150.source_channel["SOURCE1"].set_offset(0.1)
     offset = float(awg70ka150.query("SOURCE1:VOLTAGE:OFFSET?"))
     assert offset == 0.1
->>>>>>> 848605e9
 
     awg70ka150.source_channel["SOURCE1"].set_frequency(500000000)
     current_frequency = awg70ka150.query("SOURCE1:FREQUENCY?")
     assert float(current_frequency) == 500000000
 
-<<<<<<< HEAD
-=======
     # Load specific waveform.
     _ = capsys.readouterr().out  # throw away stdout
     awg70ka150.load_waveform_from_set(
@@ -341,7 +269,6 @@
             "unittest.txt",
         )
 
->>>>>>> 848605e9
 
 def test_awg7k(device_manager: DeviceManager) -> None:  # pylint: disable=too-many-locals
     """Test the AWG7K driver.
@@ -349,18 +276,6 @@
     Args:
         device_manager: The DeviceManager object.
     """
-<<<<<<< HEAD
-    awg7k01 = device_manager.add_awg("awg7051opt01-hostname", alias="awg7k01")
-    awg7k06 = device_manager.add_awg("awg7102opt06-hostname", alias="awg7k06")
-    awg7kb02 = device_manager.add_awg("awg7062bopt02-hostname", alias="awg7kb02")
-    awg7kb01 = device_manager.add_awg("awg7121bopt01-hostname", alias="awg7kb01")
-    awg7kc06 = device_manager.add_awg("awg7082copt01-hostname", alias="awg7kc01")
-    awg7kc01 = device_manager.add_awg("awg7122copt06-hostname", alias="awg7kc06")
-    length_range = ParameterBounds(lower=10, upper=1000)
-    awg_list = [awg7k01, awg7k06, awg7kb02, awg7kb01, awg7kc06, awg7kc01]
-
-    output_path = None
-=======
     awg7k01 = cast(AWG7K, device_manager.add_awg("awg7051opt01-hostname", alias="awg7k01"))
     awg7k06 = cast(AWG7K, device_manager.add_awg("awg7102opt06-hostname", alias="awg7k06"))
     awg7kb02 = cast(AWG7KB, device_manager.add_awg("awg7062bopt02-hostname", alias="awg7kb02"))
@@ -371,7 +286,6 @@
     awg_list = [awg7k01, awg7k06, awg7kb02, awg7kb01, awg7kc06, awg7kc01]
 
     output_path: Optional[SignalGeneratorOutputPathsNon5200] = None
->>>>>>> 848605e9
     for awg in awg_list:
         option = awg.alias[-2:]
         assert awg.opt_string == option
@@ -390,17 +304,10 @@
             ampl_range = ParameterBounds(lower=50.0e-3, upper=2.0)
 
         constraints = awg.get_waveform_constraints(
-<<<<<<< HEAD
-            SignalSourceFunctionsAWG.TRIANGLE,
-            output_path=output_path,
-        )
-        output_path = "1"
-=======
             SignalGeneratorFunctionsAWG.TRIANGLE,
             output_signal_path=output_path,
         )
         output_path = awg.OutputSignalPath.DIR
->>>>>>> 848605e9
         check_constraints(
             constraints,
             sample_range,
@@ -416,16 +323,6 @@
     Args:
         device_manager: The DeviceManager object.
     """
-<<<<<<< HEAD
-    awg5k = device_manager.add_awg("awg5012-hostname", alias="awg5k")
-    awg5kb = device_manager.add_awg("awg5002b-hostname", alias="awg5kb")
-    awg5kc = device_manager.add_awg("awg5012c-hostname", alias="awg5kc")
-    length_range = ParameterBounds(lower=960, upper=960)
-    awg_list = [awg5k, awg5kb, awg5kc]
-
-    ampl_range = ParameterBounds(lower=20.0e-3, upper=4.5)
-    output_path = None
-=======
     awg5k = cast(AWG5K, device_manager.add_awg("awg5012-hostname", alias="awg5k"))
     awg5kb = cast(AWG5KB, device_manager.add_awg("awg5002b-hostname", alias="awg5kb"))
     awg5kc = cast(AWG5KC, device_manager.add_awg("awg5012c-hostname", alias="awg5kc"))
@@ -433,34 +330,18 @@
     awg_list = [awg5k, awg5kb, awg5kc]
     offset_range = ParameterBounds(lower=-2.25, upper=2.25)
     ampl_range = ParameterBounds(lower=20.0e-3, upper=4.5)
->>>>>>> 848605e9
 
     for awg in awg_list:
         sample_range = ParameterBounds(lower=10.0e6, upper=int(awg.model[5]) * 600.0e6 + 600.0e6)
 
-<<<<<<< HEAD
-        constraints = awg.get_waveform_constraints(
-            SignalSourceFunctionsAWG.CLOCK, output_path=output_path
-        )
-        if not output_path:
-            offset_range = ParameterBounds(lower=-2.25, upper=2.25)
-        else:
-            offset_range = ParameterBounds(lower=-0.0, upper=0.0)
-
-        output_path = "1"
-=======
         constraints = awg.get_waveform_constraints(SignalGeneratorFunctionsAWG.CLOCK)
 
->>>>>>> 848605e9
         check_constraints(
             constraints,
             sample_range,
             ampl_range,
             offset_range,
             length_range,
-<<<<<<< HEAD
-        )
-=======
         )
 
     # With DIR output signal path.
@@ -475,5 +356,4 @@
         ampl_range,
         offset_range,
         length_range,
-    )
->>>>>>> 848605e9
+    )